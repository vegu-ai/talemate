__all__ = ["VERSION"]

<<<<<<< HEAD
VERSION = "0.31.0"
=======
VERSION = "0.30.1"
>>>>>>> 82b59e7d
<|MERGE_RESOLUTION|>--- conflicted
+++ resolved
@@ -1,7 +1,3 @@
 __all__ = ["VERSION"]
 
-<<<<<<< HEAD
-VERSION = "0.31.0"
-=======
-VERSION = "0.30.1"
->>>>>>> 82b59e7d
+VERSION = "0.31.0"