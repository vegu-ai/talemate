--- conflicted
+++ resolved
@@ -50,11 +50,7 @@
     if client:
         if create_kwargs:
             if system_prompts:
-<<<<<<< HEAD
-                client.set_system_prompts(system_prompts) 
-=======
                 client.set_system_prompts(system_prompts)
->>>>>>> fb2fa31f
             client.reconfigure(**create_kwargs)
         return client
 
@@ -62,17 +58,10 @@
         typ = create_kwargs.get("type")
         cls = clients.get_client_class(typ)
         client = cls(name=name, *create_args, **create_kwargs)
-<<<<<<< HEAD
-        
+
         if system_prompts:
             client.set_system_prompts(system_prompts)
-        
-=======
-
-        if system_prompts:
-            client.set_system_prompts(system_prompts)
-
->>>>>>> fb2fa31f
+
         set_client(name, client)
         return client
 
