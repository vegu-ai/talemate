--- conflicted
+++ resolved
@@ -36,11 +36,7 @@
                     aliases[alias] = name.replace("cmd_", "")
         return aliases
 
-<<<<<<< HEAD
-    async def execute(self, cmd, emit_on_unknown:bool = True, state:dict = None):
-=======
     async def execute(self, cmd, emit_on_unknown: bool = True, state: dict = None):
->>>>>>> fb2fa31f
         # commands start with ! and are followed by a command name
         cmd = cmd.strip()
         cmd_args = ""
@@ -60,10 +56,6 @@
 
         for command_cls in self.command_classes:
             if command_cls.is_command(cmd_name):
-<<<<<<< HEAD
-
-=======
->>>>>>> fb2fa31f
                 if command_cls.argument_cls:
                     cmd_kwargs = json.loads(cmd_args_unsplit)
                     cmd_args = []
