from talemate.agents.base import set_processing
from talemate.prompts import Prompt


class ScenarioCreatorMixin:
    """
    Adds scenario creation functionality to the creator agent
    """

    @set_processing
    async def determine_scenario_description(self, text: str):
        description = await Prompt.request(
<<<<<<< HEAD
            f"creator.determine-scenario-description",
=======
            "creator.determine-scenario-description",
>>>>>>> fb2fa31f
            self.client,
            "analyze_long",
            vars={
                "text": text,
            },
        )
        return description.strip()

    @set_processing
    async def determine_content_context_for_description(
        self,
        description: str,
    ):
        content_context = await Prompt.request(
<<<<<<< HEAD
            f"creator.determine-content-context",
=======
            "creator.determine-content-context",
>>>>>>> fb2fa31f
            self.client,
            "create_short",
            vars={
                "description": description,
            },
        )
        return content_context.lstrip().split("\n")[0].strip('"').strip()<|MERGE_RESOLUTION|>--- conflicted
+++ resolved
@@ -10,11 +10,7 @@
     @set_processing
     async def determine_scenario_description(self, text: str):
         description = await Prompt.request(
-<<<<<<< HEAD
-            f"creator.determine-scenario-description",
-=======
             "creator.determine-scenario-description",
->>>>>>> fb2fa31f
             self.client,
             "analyze_long",
             vars={
@@ -29,11 +25,7 @@
         description: str,
     ):
         content_context = await Prompt.request(
-<<<<<<< HEAD
-            f"creator.determine-content-context",
-=======
             "creator.determine-content-context",
->>>>>>> fb2fa31f
             self.client,
             "create_short",
             vars={
