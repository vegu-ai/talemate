<template>
    <div v-if="isConnected()">
        <v-list density="compact">
            <v-list-item  v-for="(agent, index) in state.agents" :key="index" @click="editAgent(index)">
                <v-list-item-title>
                    <v-progress-circular v-if="agent.status === 'busy'" indeterminate="disable-shrink" color="primary"
                        size="14"></v-progress-circular>
                    <v-progress-circular v-else-if="agent.status === 'busy_bg'" indeterminate="disable-shrink" color="secondary"
                        size="14"></v-progress-circular>
                    <v-icon v-else-if="agent.status === 'uninitialized'" color="orange" size="14">mdi-checkbox-blank-circle</v-icon>
                    <v-icon v-else-if="agent.status === 'disabled'" color="grey-darken-2" size="14">mdi-checkbox-blank-circle</v-icon>
                    <v-icon v-else-if="agent.status === 'error'" color="red-darken-1" size="14">mdi-checkbox-blank-circle</v-icon>
                    <v-icon v-else color="green" size="14">mdi-checkbox-blank-circle</v-icon>

                    <span class="ml-1" v-if="agent.label"> {{ agent.label }}</span>
                    <span class="ml-1" v-else> {{ agent.name }}</span>
                    <v-tooltip v-if="agent.data.experimental" text="Experimental" density="compact">
                        <template v-slot:activator="{ props }">
                            <v-icon v-bind="props" color="warning" size="14" class="ml-1">mdi-flask-outline</v-icon>
                        </template>
                    </v-tooltip>
                    <AgentMessages v-if="agentHasMessages[agent.name]" :messages="messages[agent.name] || []" :agent="agent.name" :messageReceiveTime="agentHasMessages[agent.name]" />

                </v-list-item-title>
                
                <div class="d-flex flex-wrap align-center chip-container">
                    <!-- Client chip for string type -->
                    <v-chip v-if="typeof(agent.client) === 'string'" 
                        prepend-icon="mdi-network-outline" 
                        size="x-small" 
                        color="grey" 
                        variant="tonal" 
                        label>
                        {{ agent.client }}
                    </v-chip>

                    <!-- Client chips for object type -->
                    <template v-else-if="typeof(agent.client) === 'object'">
                        <v-tooltip v-for="(detail, key) in agent.client" :key="key" :text="detail.description" >
                            <template v-slot:activator="{ props }">
                                <v-chip 
                                size="x-small" 
                                v-bind="props"
                                :prepend-icon="detail.icon"
                                label
                                :color="detail.color || 'grey'"
                                variant="tonal"
                                >
                                {{ detail.value }}
                                </v-chip>
                            </template>
                        </v-tooltip>
                    </template>

                    <div v-if="agentStateNotifications[agent.name]">
                        <v-tooltip v-for="(state, key) in agentStateNotifications[agent.name]" :key="key" :text="state.value" >
                            <template v-slot:activator="{ props }">
                                <v-chip v-bind="props" size="x-small" label variant="tonal" :color="state.color || 'highlight5'" prepend-icon="mdi-bell-outline">
                                    {{ state.key }}
                                </v-chip>
                            </template>
                        </v-tooltip>
                    </div>

                    <!-- Quick toggle action chips with their sub-config chips -->
                    <template v-for="(action, action_name) in agent.actions" :key="action_name">
                        <!-- Action chip (if it has quick_toggle) -->
                        <template v-if="action.quick_toggle">
                            <v-chip 
                                size="x-small" 
                                label
                                :color="action.enabled ? 'success' : 'grey'"
                                variant="tonal"
                                :prepend-icon="action.icon"
                                @click.stop="toggleAction(agent, action_name, action)"
                            >
                                {{ action.label }}
                                <v-icon class="ml-1" size="small" v-if="action.enabled">mdi-check-circle-outline</v-icon>
                                <v-icon class="ml-1" size="small" v-else>mdi-circle-outline</v-icon>
                            </v-chip>
                            
                            <!-- Related sub-config chips (if action is enabled) -->
                            <template v-if="action.enabled && action.config">
                                <v-chip 
                                    v-for="(config, config_name) in getQuickToggleSubConfigs(action)" 
                                    :key="`${action_name}-${config_name}`"
                                    size="x-small" 
                                    label
                                    :color="config.value ? 'highlight3' : 'grey'"
                                    variant="tonal"
                                    @click.stop="toggleSubConfig(agent, action_name, config_name, config)"
                                >
                                    {{ config.label }}
                                    <v-icon class="ml-1" size="x-small" v-if="config.value">mdi-check-circle-outline</v-icon>
                                    <v-icon class="ml-1" size="x-small" v-else>mdi-circle-outline</v-icon>
                                </v-chip>
                            </template>
                        </template>
                    </template>
                </div>
            </v-list-item>
        </v-list>
        <AgentModal :dialog="state.dialog" :formTitle="state.formTitle" @save="saveAgent" @update:dialog="updateDialog" ref="modal"></AgentModal>
    </div>
</template>
    
<script>
import AgentModal from './AgentModal.vue';
import AgentMessages from './AgentMessages.vue';

export default {
    components: {
        AgentModal,
        AgentMessages
    },

    data() {
        return {
            state: {
                agents: [],
                dialog: false,
                currentAgent: {
                    type: '',
                    client: '',
                    status: 'idle',
                    label: '',
                    name: '',
                    data: {},
                },
                formTitle: ''
            },
            maxMessagesPerAgent: 25,
            agentHasMessages: {},
            messages: {},
        }
    },
    props: {
        agentState: {
            type: Object,
            default: () => ({})
        }
    },
    computed: {
        agentStateNotifications() {
            // if key begins with 'notify__' and value is a string, return the key and value
            // return the notify__(.+) part as the key, and the value as the value
            // the key will also be title-ized (title and space instead of underscore)

            // this is done per agent, so we need to iterate over the agents and return a dict
            // with the agent name as the key and the notifications as the value (a list of dicts)
            let notifications = {};
            for(let agent in this.agentState) {
                notifications[agent] = Object.keys(this.agentState[agent]).filter(key => key.startsWith('notify__') && typeof this.agentState[agent][key] === 'string').map(key => {
                    return {
                        key: key.replace('notify__', '').replace(/_/g, ' ').replace(/\b\w/g, char => char.toUpperCase()),
                        value: this.agentState[agent][key]
                    }
                });
            }
            console.log("agentStateNotifications", notifications);
            return notifications;
        }
    },
    inject: [
        'getWebsocket',
        'registerMessageHandler',
        'isConnected',
        'getClients',
    ],
    provide() {
        return {
            state: this.state
        };
    },
    methods: {
        configurationRequired() {
            let clients = this.getClients();

            const agentErrors = [];

            for(let i = 0; i < this.state.agents.length; i++) {
                let agent = this.state.agents[i];

<<<<<<< HEAD
=======
                // any agent erroring should be explicitly returned
                if(agent.status === 'error') {
                    return true;
                }

>>>>>>> fb2fa31f
                if(!agent.data.requires_llm_client || agent.meta.essential === false)
                    continue

                if(agent.status === 'warning' || agent.status === 'error' || agent.status === 'uninitialized') {
                    console.log("agents: configuration required (1)", agent.status)
                    return true;
                }

                // loop through all clients until we find the client assigned
                // to the agent, then check the client status to see if it's ok
                for(let j = 0; j < clients.length; j++) {
                    let client = clients[j];
                    if(client.name === agent.client) {
                        if(client.status === 'warning' || client.status === 'error' || client.status === 'disabled') {
                            console.log("agents: configuration required (2)", client.status)
                            return true;
                        }
                    }
                }
            }

            return false;
        },
        toggleAction(agent, action_name, action) {
            // Toggle the action's enabled state
            action.enabled = !action.enabled;
            
            // Update the agent's actions
            agent.actions[action_name].enabled = action.enabled;
            
            // Save the agent to persist the changes
            this.saveAgent(agent);
            
            // Send update to server
            this.getWebsocket().send(JSON.stringify({
                type: 'agent_action',
                agent_name: agent.name,
                action_name: action_name,
                enabled: action.enabled
            }));
        },
        toggleSubConfig(agent, action_name, config_name, config) {
            // Toggle the config value (assuming it's a boolean)
            config.value = !config.value;
            
            // Update the agent's config
            agent.actions[action_name].config[config_name].value = config.value;
            
            // Save the agent to persist the changes
            this.saveAgent(agent);
            
            // Send update to server using the same type as action toggles
            this.getWebsocket().send(JSON.stringify({
                type: 'agent_action',
                agent_name: agent.name,
                action_name: action_name,
                config: {
                    [config_name]: config.value
                }
            }));
        },
        getQuickToggleActions(agent) {
            const result = {};
            if (agent.actions) {
                for (const action_name in agent.actions) {
                    if (agent.actions[action_name] && agent.actions[action_name].quick_toggle) {
                        result[action_name] = agent.actions[action_name];
                    }
                }
            }
            return result;
        },
        getQuickToggleSubConfigs(action) {
            const result = {};
            if (action.config) {
                for (const config_name in action.config) {
                    if (action.config[config_name] && action.config[config_name].quick_toggle) {
                        result[config_name] = action.config[config_name];
                    }
                }
            }
            return result;
        },
        getActive() {
            return this.state.agents.find(a => a.status === 'busy');
        },
        openModal() {
            this.state.formTitle = 'Add AI Agent';
            this.state.dialog = true;
        },
        saveAgent(agent) {
            const index = this.state.agents.findIndex(c => c.name === agent.name);
            if (index === -1) {
                this.state.agents.push(agent);
            } else {
                this.state.agents[index] = agent;
            }
            this.$emit('agents-updated', this.state.agents);
        },
        editAgent(index) {
            this.state.currentAgent = { ...this.state.agents[index] };
            this.state.formTitle = 'Edit AI Agent';
            this.state.dialog = true;
        },
        deleteAgent(index) {
            if (window.confirm('Are you sure you want to delete this agent?')) {
                this.state.agents.splice(index, 1);
                this.$emit('agents-updated', this.state.agents);
            }
        },
        updateDialog(newVal) {
            this.state.dialog = newVal;
        },
        openSettings(agentName, section) {
            let index = this.state.agents.findIndex(a => a.name === agentName);
            if (index !== -1) {
                this.editAgent(index);
                if(section)
                    this.$refs.modal.tab = section;
            }
        },
        handleMessage(data) {

            // When a new scene is loaded, clear the messages and agentHasMessages
            if (data.type === "system" && data.id === 'scene.loaded') {
                this.messages = {};
                this.agentHasMessages = {};
            }

            // Handle agent_status message type
            if (data.type === 'agent_status') {
                // Find the client with the given name
                const agent = this.state.agents.find(agent => agent.name === data.name);
                if (agent) {

                    // Update the model name of the client
                    agent.client = data.client;
                    agent.data = data.data;
                    agent.status = data.status;
                    agent.label = data.message;
                    agent.meta = data.meta;
                    agent.actions = {}
                    for(let i in data.data.actions) {
                        agent.actions[i] = {...data.data.actions[i]};
                    }
                    agent.enabled = data.data.enabled;

                    // sort agents by label

                    this.state.agents.sort((a, b) => {
                        if(a.label < b.label) { return -1; }
                        if(a.label > b.label) { return 1; }
                        return 0;
                    });

                } else {
                    // Add the agent to the list of agents
                    let actions = {}
                    for(let i in data.data.actions) {
                        //actions[i] = {enabled: data.data.actions[i].enabled, config: data.data.actions[i].config, condition: data.data.actions[i].condition};
                        actions[i] = {...data.data.actions[i]};
                    }
                    this.state.agents.push({
                        name: data.name,
                        client: data.client,
                        status: data.status,
                        data: data.data,
                        label: data.message,
                        actions: actions,
                        enabled: data.data.enabled,
                        meta: data.meta,
                    });
                    console.log("agents: added new agent", this.state.agents[this.state.agents.length - 1], data)
                }
                return;
            }

            if (data.type === 'agent_message') {
                const agent = data.data.agent;
                if (!this.messages[agent]) {
                    this.messages[agent] = [];
                }
                this.messages[agent].unshift(data);
                while (this.messages[agent].length > this.maxMessagesPerAgent) {
                    this.messages[agent].pop();
                }
                // set to current time in milliseconds
                this.agentHasMessages[agent] = Date.now();
            }
        }
    },
    created() {
        this.registerMessageHandler(this.handleMessage);
    },
}
</script>

<style scoped>
.chip-wrapper {
    display: flex;
    flex-wrap: wrap;
    align-items: center;
    max-width: 100%;
    margin-top: 4px;
}

.chip-container {
    gap: 4px;
}
</style><|MERGE_RESOLUTION|>--- conflicted
+++ resolved
@@ -181,14 +181,11 @@
             for(let i = 0; i < this.state.agents.length; i++) {
                 let agent = this.state.agents[i];
 
-<<<<<<< HEAD
-=======
                 // any agent erroring should be explicitly returned
                 if(agent.status === 'error') {
                     return true;
                 }
 
->>>>>>> fb2fa31f
                 if(!agent.data.requires_llm_client || agent.meta.essential === false)
                     continue
 
