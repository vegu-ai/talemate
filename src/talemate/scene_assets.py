--- conflicted
+++ resolved
@@ -3,11 +3,7 @@
 import base64
 import hashlib
 import os
-<<<<<<< HEAD
-from typing import TYPE_CHECKING, Any
-=======
 from typing import TYPE_CHECKING
->>>>>>> fb2fa31f
 
 import pydantic
 
@@ -196,23 +192,13 @@
 
         return self.assets[asset_id]
 
-<<<<<<< HEAD
-    def get_asset_bytes(self, asset_id: str) -> bytes:
-=======
     def get_asset_bytes(self, asset_id: str) -> bytes | None:
->>>>>>> fb2fa31f
         """
         Returns the bytes of the asset with the given id.
         """
 
         asset_path = self.asset_path(asset_id)
 
-<<<<<<< HEAD
-        with open(asset_path, "rb") as f:
-            return f.read()
-
-    def get_asset_bytes_as_base64(self, asset_id: str) -> str:
-=======
         if not asset_path:
             log.debug("asset_path not found", asset_id=asset_id)
             return None
@@ -221,19 +207,15 @@
             return f.read()
 
     def get_asset_bytes_as_base64(self, asset_id: str) -> str | None:
->>>>>>> fb2fa31f
         """
         Returns the bytes of the asset with the given id as a base64 encoded string.
         """
 
         bytes = self.get_asset_bytes(asset_id)
 
-<<<<<<< HEAD
-=======
         if not bytes:
             return None
 
->>>>>>> fb2fa31f
         return base64.b64encode(bytes).decode("utf-8")
 
     def remove_asset(self, asset_id: str):
