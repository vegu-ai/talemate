--- conflicted
+++ resolved
@@ -136,18 +136,6 @@
                 template=template_override.template_name,
                 age=template_override.age_difference,
             )
-<<<<<<< HEAD
-    
-    # Create a wrapper that handles the new websockets API
-    async def websocket_handler(websocket):
-        # In newer versions of websockets, path might be in request.path
-        path = getattr(websocket, 'path', None) or getattr(websocket.request, 'path', '/') if hasattr(websocket, 'request') else '/'
-        await websocket_endpoint(websocket, path)
-    
-    server = await websockets.serve(
-        websocket_handler, args.host, args.port, max_size=2**23
-    )
-=======
 
     # Get (or create) the asyncio event loop
     loop = asyncio.get_event_loop()
@@ -170,10 +158,9 @@
 
     # Start the websocket server and keep a reference so we can shut it down
     websocket_server = loop.run_until_complete(_start_websocket_server())
->>>>>>> 37598ca9
     
     # start task to install punkt
-    asyncio.create_task(install_punkt())
+    loop.create_task(install_punkt())
     
     if not args.backend_only:
         frontend_task = asyncio.create_task(run_frontend(args.frontend_host, args.frontend_port))
@@ -181,10 +168,7 @@
         frontend_task = None
 
     log.info("talemate backend started", host=args.host, port=args.port)
-<<<<<<< HEAD
-=======
     emit("talemate_started", data=config.model_dump())
->>>>>>> 37598ca9
     
     try:
         await asyncio.Future()  # run forever
@@ -193,18 +177,6 @@
     finally:
         log.info("Shutting down...")
         
-<<<<<<< HEAD
-        if frontend_task:
-            frontend_task.cancel()
-            try:
-                await frontend_task
-            except asyncio.CancelledError:
-                pass
-        
-        server.close()
-        await server.wait_closed()
-        log.info("Shutdown complete")
-=======
         try:
             if frontend_task:
                 frontend_task.cancel()
@@ -224,7 +196,6 @@
         finally:
             loop.close()
             log.info("Shutdown complete")
->>>>>>> 37598ca9
 
 def run_server(args):
     """
