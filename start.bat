--- conflicted
+++ resolved
@@ -1,6 +1,3 @@
-<<<<<<< HEAD
-start cmd /k "cd talemate_env\Scripts && activate && cd ../../ && python src\talemate\server\run.py runserver --host 0.0.0.0 --port 5050"
-=======
 @echo off
 
 REM Define fatal-error handler
@@ -40,5 +37,4 @@
 SET "HF_HUB_DISABLE_SYMLINKS_WARNING=1"
 
 REM Use embedded Python's uv to run with proper dependency resolution
-embedded_python\python.exe -m uv run src\talemate\server\run.py runserver --host 0.0.0.0 --port 5050
->>>>>>> fb2fa31f
+embedded_python\python.exe -m uv run src\talemate\server\run.py runserver --host 0.0.0.0 --port 5050