--- conflicted
+++ resolved
@@ -90,11 +90,7 @@
         </v-alert>
         <v-tabs-window v-model="tab">
           <v-tabs-window-item :transition="false" :reverse-transition="false" value="home">
-<<<<<<< HEAD
-            <v-alert type="warning" variant="tonal" v-if="!ready && connected">You need to configure a Talemate client before you can load scenes.</v-alert>
-=======
             <v-alert type="warning" variant="tonal" v-if="!ready && connected">There are some outstanding configuration issues, please ensure that all enabled agents are configured correctly.</v-alert>
->>>>>>> fb2fa31f
             <LoadScene 
             ref="loadScene" 
             :scene-loading-available="ready && connected"
@@ -109,15 +105,6 @@
             ref="worldStateManagerMenu" 
             :scene="scene"
             :worldStateTemplates="worldStateTemplates"
-<<<<<<< HEAD
-            @world-state-manager-navigate="onOpenWorldStateManager" 
-            />
-          </v-tabs-window-item>
-        </v-tabs-window>
-      </v-navigation-drawer>
-      <!-- right side navigation drawer -->
-      <v-navigation-drawer v-model="drawer" app location="right" width="300" disable-resize-watcher>
-=======
             :app-busy="busy"
             @world-state-manager-navigate="onOpenWorldStateManager" 
             />
@@ -134,7 +121,6 @@
       </v-navigation-drawer>
       <!-- right side navigation drawer -->
       <v-navigation-drawer v-model="drawer" app location="right" width="350" disable-resize-watcher>
->>>>>>> fb2fa31f
         <v-alert v-if="!connected" type="error" variant="tonal">
           Not connected to Talemate backend
           <p class="text-body-2" color="white">
@@ -282,24 +268,17 @@
             @selected-character="onWorldStateManagerSelectedCharacter"
             ref="worldStateManager" />
           </v-tabs-window-item>
-<<<<<<< HEAD
-=======
           <!-- MODULES -->
           <v-tabs-window-item :transition="false" :reverse-transition="false" value="package_manager">
             <PackageManager :visible="tab === 'package_manager'" :scene="scene" :app-busy="busy" />
           </v-tabs-window-item>
->>>>>>> fb2fa31f
 
         </v-tabs-window>
 
       </v-container>
     </v-main>
 
-<<<<<<< HEAD
-    <AppConfig ref="appConfig" :agentStatus="agentStatus" :sceneActive="sceneActive" />
-=======
     <AppConfig ref="appConfig" :agentStatus="agentStatus" :sceneActive="sceneActive" :clientStatus="clientStatus" />
->>>>>>> fb2fa31f
     <v-snackbar v-model="errorNotification" color="red-darken-1" :timeout="3000">
         {{ errorMessage }}
     </v-snackbar>
@@ -329,11 +308,8 @@
 import NodeEditor from './NodeEditor.vue';
 import DirectorConsole from './DirectorConsole.vue';
 import DirectorConsoleWidget from './DirectorConsoleWidget.vue';
-<<<<<<< HEAD
-=======
 import PackageManager from './PackageManager.vue';
 import PackageManagerMenu from './PackageManagerMenu.vue';
->>>>>>> fb2fa31f
 // import debounce
 import { debounce } from 'lodash';
 
@@ -359,11 +335,8 @@
     DirectorConsole,
     RateLimitAlert,
     DirectorConsoleWidget,
-<<<<<<< HEAD
-=======
     PackageManager,
     PackageManagerMenu,
->>>>>>> fb2fa31f
   },
   name: 'TalemateApp',
   data() {
@@ -396,8 +369,6 @@
           value: 'world' 
         },
         {
-<<<<<<< HEAD
-=======
           title: () => { return 'Mods' },
           condition: () => { return this.sceneActive },
           icon: () => { return 'mdi-package-variant' },
@@ -409,7 +380,6 @@
           value: 'package_manager'
         },
         {
->>>>>>> fb2fa31f
           title: () => { return 'Home' },
           condition: () => { return true },
           icon: () => { return 'mdi-home' },
@@ -621,8 +591,6 @@
   },
   methods: {
 
-<<<<<<< HEAD
-=======
     setBusy() {
       this.busy = true;
     },
@@ -630,7 +598,6 @@
       this.busy = false;
     },
 
->>>>>>> fb2fa31f
     onNodeEditorContainerResize() {
       this.$nextTick(() => {
         if(!this.$refs.nodeEditorContainer) {
@@ -895,7 +862,6 @@
         if(this.favicon) {
           this.favicon.href = '/favicon.ico';
         }
-<<<<<<< HEAD
       }
 
     },
@@ -931,8 +897,11 @@
         available: data.status === 'idle' || data.status === 'busy' || data.status === 'busy_bg',
         ready: data.status === 'idle',
         label: data.name,
+        name: data.name,
         lastActive: (wasBusy || busy ? this.lastClientUpdate : lastActive),
         recentlyActive: recentlyActive,
+        supports_embeddings: data.data.supports_embeddings,
+        embeddings_status: data.data.embeddings_status,
       }
 
       if(recentlyActive && !busy) {
@@ -962,8 +931,6 @@
         } else {
           context = `dialogue:${this.actAs}`;
         }
-=======
->>>>>>> fb2fa31f
       }
 
       this.autocompleteRequest(
@@ -982,92 +949,6 @@
       );
     },
 
-<<<<<<< HEAD
-=======
-
-    /**
-     * Updates the clientStatus object with the latest client status data
-     * 
-     * This keeps track of busy and ready status of clients
-     * 
-     * Called when client_status messages are received from the backend
-     * 
-     * @param {Object} data - client_status message data
-     */
-    setClientStatus(data) {
-      this.lastClientUpdate = new Date().getTime();
-
-      const recentlyActiveDuration = 15000;
-      const lastActive = this.clientStatus[data.name] ? this.clientStatus[data.name].lastActive : null;
-      const busy = data.status === 'busy';
-      const wasBusy = !busy && this.clientStatus[data.name] && this.clientStatus[data.name].busy;
-      const recentlyActive = busy || wasBusy || (this.lastClientUpdate - (lastActive || 0)) < recentlyActiveDuration;
-      const recentlyActiveTimeout = this.clientStatus[data.name] ? this.clientStatus[data.name].recentlyActiveTimeout : null;
-
-      if(recentlyActiveTimeout) {
-        clearTimeout(recentlyActiveTimeout);
-      }
-
-      this.clientStatus[data.name] = {
-        status: data.status,
-        busy: busy,
-        busy_bg: data.status === 'busy_bg',
-        available: data.status === 'idle' || data.status === 'busy' || data.status === 'busy_bg',
-        ready: data.status === 'idle',
-        label: data.name,
-        name: data.name,
-        lastActive: (wasBusy || busy ? this.lastClientUpdate : lastActive),
-        recentlyActive: recentlyActive,
-        supports_embeddings: data.data.supports_embeddings,
-        embeddings_status: data.data.embeddings_status,
-      }
-
-      if(recentlyActive && !busy) {
-        this.clientStatus[data.name].recentlyActiveTimeout = setTimeout(() => {
-          this.clientStatus[data.name].recentlyActive = false;
-        }, recentlyActiveDuration);
-}
-    },
-
-    isWaitingForDialogInput() {
-      return this.waitingForInput && this.inputRequestInfo && this.inputRequestInfo.reason === "talk";
-    },
-
-    autocomplete() {
-      if(!this.isWaitingForDialogInput()) {
-        return;
-      }
-
-      this.autocompleting = true
-      this.inputDisabled = true;
-
-      let context = "dialogue:player";
-
-      if(this.actAs) {
-        if(this.actAs === "$narrator") {
-          context = `narrative:`;
-        } else {
-          context = `dialogue:${this.actAs}`;
-        }
-      }
-
-      this.autocompleteRequest(
-        {
-          partial: this.messageInput,
-          context: context,
-          character: this.actAs,
-        }, 
-        (completion) => {
-          this.inputDisabled = false
-          this.autocompleting = false
-          this.messageInput += completion;
-        },
-        this.$refs.messageInput,
-        100,
-      );
-    },
-
->>>>>>> fb2fa31f
     sendMessage(event) {
 
       // if ctrl+enter is pressed, request autocomplete
@@ -1288,7 +1169,9 @@
         this.$refs.worldStateManager.show(tab, sub1, sub2, sub3);
       });
     },
-<<<<<<< HEAD
+    onOpenPackageManager() {
+      this.tab = 'package_manager';
+    },
     onWorldStateManagerNavigateR(tab, meta) {
       this.$nextTick(() => {
         if(this.$refs.worldStateManagerMenu)
@@ -1420,142 +1303,6 @@
         return value.replace(/[_-]/g, ' ').replace(/\b\w/g, l => l.toUpperCase());
     },
 
-=======
-    onOpenPackageManager() {
-      this.tab = 'package_manager';
-    },
-    onWorldStateManagerNavigateR(tab, meta) {
-      this.$nextTick(() => {
-        if(this.$refs.worldStateManagerMenu)
-          this.$refs.worldStateManagerMenu.update(tab, meta);
-      });
-    },
-    onWorldStateManagerSelectedCharacter(character) {
-      this.$nextTick(() => {
-        if(this.$refs.worldStateManagerMenu)
-          this.$refs.worldStateManagerMenu.setCharacter(character)
-      });
-    },
-    openAppConfig(tab, page, item=null) {
-      this.$refs.appConfig.show(tab, page, item);
-    },
-    uxErrorHandler(error) {
-      this.errorNotification = true;
-      this.errorMessage = error;
-    },
-    sceneStartedLoading() {
-      this.loading = true;
-      this.sceneActive = false;
-
-      if(this.$refs.sceneMessages)
-        this.$refs.sceneMessages.clear();
-    },
-
-    getPlayerCharacterName() {
-      if (!this.scene || !this.scene.player_character_name) {
-        return null;
-      }
-      return this.scene.player_character_name;
-    },
-
-    isInputDisabled() {
-
-      // if any client is active and busy, disable input
-      if (this.$refs.aiClient && this.$refs.aiClient.getActive()) {
-        return true;
-      } 
-
-      return this.inputDisabled || this.notificatioonBusy;
-    },
-
-    formatWorldStateTemplateString(templateString, chracterName) {
-      let playerCharacterName = this.getPlayerCharacterName();
-      // replace {character_name} and {player_name}
-
-      if (playerCharacterName) {
-        templateString = templateString.replace(/{character_name}/g, chracterName);
-        templateString = templateString.replace(/{player_name}/g, playerCharacterName);
-      } else {
-        templateString = templateString.replace(/{character_name}/g, chracterName);
-        templateString = templateString.replace(/{player_name}/g, chracterName);
-      }
-
-      return templateString;
-    },
-
-    messageInputHint() {
-      if(this.waitingForInput) {
-
-        if(this.inputRequestInfo.reason === "talk") {
-
-          let characterName = this.actAs ? this.actAs : this.scene.player_character_name;
-
-          if(characterName === "$narrator")
-            return "Narrator:";
-
-          return `${characterName}:`;
-        }
-
-        return this.inputRequestInfo.message;
-      }
-      return "";
-    },
-
-    messageInputLongHint() {
-      const DIALOG_HINT = "Ctrl+Enter to autocomplete, Shift+Enter for newline, Tab to act as another character. Start messages with '@' to do an action. (e.g., '@look at the door')";
-
-      if(this.waitingForInput) {
-        if(this.inputRequestInfo.reason === "talk") {
-          return DIALOG_HINT;
-        }
-      }
-      return "";
-    },
-
-    messageInputIcon() {
-      if (this.waitingForInput) {
-        if (this.inputRequestInfo.reason != "talk") {
-          return 'mdi-information-outline';
-        } else {
-          if(this.actAs === '$narrator')
-            return 'mdi-script-text-outline';
-          return 'mdi-comment-outline';
-        }
-      }
-      return 'mdi-cancel';
-    },
-
-    messageInputColor() {
-      if (this.waitingForInput) {
-        if (this.inputRequestInfo.reason != "talk") {
-          return 'warning';
-        } else {
-
-          if(!this.scene || !this.scene.data || !this.scene.data.character_colors || !this.scene.data.character_colors[this.scene.player_character_name]) {
-            return "primary";
-          }
-
-          if(this.actAs) {
-
-            if(this.actAs === "$narrator")
-              return "narrator";
-
-            return this.scene.data.character_colors[this.actAs];
-          }
-          return this.scene.data.character_colors[this.scene.player_character_name];
-        }
-      }
-      return null;
-    },
-    resetViews() {
-      if(this.$refs.worldStateManager)
-        this.$refs.worldStateManager.reset()
-    },
-    toLabel(value) {
-        return value.replace(/[_-]/g, ' ').replace(/\b\w/g, l => l.toUpperCase());
-    },
-
->>>>>>> fb2fa31f
     setEnvCreative() {
       this.websocket.send(JSON.stringify({ type: 'interact', text: "!setenv_creative" }));
     },
