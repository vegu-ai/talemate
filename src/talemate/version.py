--- conflicted
+++ resolved
@@ -1,7 +1,3 @@
 __all__ = ["VERSION"]
 
-<<<<<<< HEAD
-VERSION = "0.31.0"
-=======
-VERSION = "0.30.1"
->>>>>>> 9482e654
+VERSION = "0.31.0"