--- conflicted
+++ resolved
@@ -46,26 +46,16 @@
                             label="API Key"></v-text-field>
                         </v-col>
                       </v-row>
-<<<<<<< HEAD
-                      <v-select v-model="client.model"
-                        v-if="clientMeta().manual_model && clientMeta().manual_model_choices"
-                        :items="clientMeta().manual_model_choices" label="Model"></v-select>
-=======
                       <!-- MODEL -->
                       <v-combobox v-model="client.model"
                         v-if="clientMeta().manual_model && modelChoices"
                         :items="modelChoices" label="Model"></v-combobox>
->>>>>>> fb2fa31f
                       <v-text-field v-model="client.model_name" v-else-if="clientMeta().manual_model"
                         label="Manually specify model name"
                         hint="It looks like we're unable to retrieve the model name automatically. The model name is used to match the appropriate prompt template. This is likely only important if you're locally serving a model."></v-text-field>
                     </v-col>
                   </v-row>
-<<<<<<< HEAD
-                  <v-row v-for="field in clientMeta().extra_fields" :key="field.name">
-=======
                   <v-row v-for="field in generalExtraFields" :key="field.name">
->>>>>>> fb2fa31f
                     <v-col cols="12">
                       <v-text-field v-model="client[field.name]" v-if="field.type === 'text'" :label="field.label"
                         :rules="[rules.required]" :hint="field.description"></v-text-field>
@@ -126,11 +116,7 @@
                       The longer the coercion, the more likely it will coerce the model to accept the instruction, but it may also make the response less natural or affect accuracy. <span class="text-warning">Only set this if you are actually getting hard refusals from the model.</span>
                     </div>
                   </v-alert>
-<<<<<<< HEAD
-                  <div class="mt-1" v-if="clientMeta().requires_prompt_template">
-=======
                   <div class="mt-1" v-if="client.can_be_coerced">
->>>>>>> fb2fa31f
                     <v-textarea v-model="client.double_coercion" rows="2" max-rows="3" auto-grow label="Coercion" placeholder="Certainly: "
                       hint=""></v-textarea>
                   </div>
@@ -146,8 +132,6 @@
                   >
                   </AppConfigPresetsSystemPrompts>
                 </v-window-item>
-<<<<<<< HEAD
-=======
                 <!-- EXTRA FIELD GROUPS, ONE WINDOW ITEM PER GROUP -->
                 <v-window-item v-for="group in extraFieldGroups" :key="group.name" :value="group.name">
                   <v-alert v-if="group.description" color="muted" variant="text" density="compact" :icon="group.icon" class="mb-2 pre-wrap">{{ group.description.replace(/{client_type}/g, client.type) }}</v-alert>
@@ -162,7 +146,6 @@
                     </v-col>
                   </v-row>
                 </v-window-item>
->>>>>>> fb2fa31f
               </v-window>
 
             </v-col>
@@ -230,11 +213,7 @@
           value: 'coercion',
           icon: 'mdi-account-lock-open',
           condition: () => {
-<<<<<<< HEAD
-            return this.clientMeta().requires_prompt_template;
-=======
             return this.client.can_be_coerced;
->>>>>>> fb2fa31f
           },
         },
         system_prompts: {
@@ -247,10 +226,6 @@
   },
   computed: {
     availableTabs() {
-<<<<<<< HEAD
-      return Object.values(this.tabs).filter(tab => !tab.condition || tab.condition());
-    },
-=======
       const tabs = Object.values(this.tabs).filter(tab => !tab.condition || tab.condition());
       const extraFields = this.extraFieldGroups.map(group => {
         return {
@@ -305,7 +280,6 @@
       });
       return fieldsByGroup;
     }
->>>>>>> fb2fa31f
   },
   watch: {
     'state.dialog': {
@@ -469,11 +443,8 @@
   white-space: pre-wrap;
   font-family: monospace;
   font-size: 0.8rem;
-<<<<<<< HEAD
-=======
 }
 .pre-wrap {
   white-space: pre-wrap;
->>>>>>> fb2fa31f
 }
 </style>