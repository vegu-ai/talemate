--- conflicted
+++ resolved
@@ -1,15 +1,5 @@
 {% set extra_context_content -%}
-<<<<<<< HEAD
-{% if related_character -%}
-<|SECTION:{{ related_character.name|upper }}|>
-{{ related_character.sheet}}
-<|CLOSE_SECTION|>
-{% endif %}
 {% include "extra-context.jinja2" %}
-{% set related_character = scene.parse_character_from_line(query) -%}
-=======
-{% include "extra-context.jinja2" %}
->>>>>>> fb2fa31f
 {% endset %}
 {{ extra_context_content }}
 {% set extra_context_tokens = count_tokens(extra_context_content) %}
@@ -46,11 +36,7 @@
 {% elif agent_context_state["narrator__writing_style"] %}
 {{ agent_context_state["narrator__writing_style"].instructions }}
 {% else %}
-<<<<<<< HEAD
-Maintain an informal, conversational tone similar to 90s adventure games.
-=======
 Maintain an informal, conversational tone.
->>>>>>> fb2fa31f
 {% endif %}
 
 {% if agent_context_state["summarizer__context_investigation"] %}Information that may be relevant to your response:
