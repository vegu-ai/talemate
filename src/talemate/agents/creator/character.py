from __future__ import annotations

from typing import TYPE_CHECKING

import structlog

from talemate.agents.base import set_processing
from talemate.prompts import Prompt
<<<<<<< HEAD

import talemate.game.focal as focal
=======
>>>>>>> fb2fa31f

if TYPE_CHECKING:
    from talemate.tale_mate import Character

log = structlog.get_logger("talemate.agents.creator.character")

DEFAULT_CONTENT_CONTEXT = "a fun and engaging adventure aimed at an adult audience."


class CharacterCreatorMixin:
<<<<<<< HEAD

=======
>>>>>>> fb2fa31f
    @set_processing
    async def determine_content_context_for_character(
        self,
        character: Character,
    ):
        content_context = await Prompt.request(
<<<<<<< HEAD
            f"creator.determine-content-context",
=======
            "creator.determine-content-context",
>>>>>>> fb2fa31f
            self.client,
            "create_192",
            vars={
                "character": character,
            },
        )
        return content_context.split("\n")[0].strip()

    @set_processing
    async def determine_character_dialogue_instructions(
        self,
        character: Character,
        instructions: str = "",
        information: str = "",
    ):
        instructions = await Prompt.request(
<<<<<<< HEAD
            f"creator.determine-character-dialogue-instructions",
=======
            "creator.determine-character-dialogue-instructions",
>>>>>>> fb2fa31f
            self.client,
            "create_concise",
            vars={
                "character": character,
                "scene": self.scene,
                "max_tokens": self.client.max_token_length,
                "instructions": instructions,
                "information": information,
            },
        )

        r = instructions.strip().split("\n")[0].strip('"').strip()
        return r

    @set_processing
    async def determine_character_attributes(
        self,
        character: Character,
    ):
        attributes = await Prompt.request(
<<<<<<< HEAD
            f"creator.determine-character-attributes",
=======
            "creator.determine-character-attributes",
>>>>>>> fb2fa31f
            self.client,
            "analyze_long",
            vars={
                "character": character,
            },
        )
        return attributes

    @set_processing
    async def determine_character_name(
<<<<<<< HEAD
=======
        self,
        character_name: str,
        allowed_names: list[str] = None,
        group: bool = False,
        instructions: str = "",
    ) -> str:
        name = await Prompt.request(
            "creator.determine-character-name",
            self.client,
            "analyze_freeform_short",
            vars={
                "scene": self.scene,
                "max_tokens": self.client.max_token_length,
                "character_name": character_name,
                "allowed_names": allowed_names or [],
                "group": group,
                "instructions": instructions,
            },
        )
        return name.split('"', 1)[0].strip().strip(".").strip()

    @set_processing
    async def determine_character_description(
>>>>>>> fb2fa31f
        self,
        character_name: str,
        allowed_names: list[str] = None,
        group: bool = False,
        instructions: str = "",
    ) -> str:
        name = await Prompt.request(
            f"creator.determine-character-name",
            self.client,
            "analyze_freeform_short",
            vars={
                "scene": self.scene,
                "max_tokens": self.client.max_token_length,
                "character_name": character_name,
                "allowed_names": allowed_names or [],
                "group": group,
                "instructions": instructions,
            },
        )
        return name.split('"', 1)[0].strip().strip(".").strip()

    @set_processing
    async def determine_character_description(
        self, 
        character: Character,
        text: str = "",
        instructions: str = "",
        information: str = "",
    ):
        description = await Prompt.request(
<<<<<<< HEAD
            f"creator.determine-character-description",
=======
            "creator.determine-character-description",
>>>>>>> fb2fa31f
            self.client,
            "create",
            vars={
                "character": character,
                "scene": self.scene,
                "text": text,
                "max_tokens": self.client.max_token_length,
                "instructions": instructions,
                "information": information,
            },
        )
        return description.strip()

    @set_processing
    async def determine_character_goals(
        self,
        character: Character,
        goal_instructions: str,
    ):
        goals = await Prompt.request(
<<<<<<< HEAD
            f"creator.determine-character-goals",
=======
            "creator.determine-character-goals",
>>>>>>> fb2fa31f
            self.client,
            "create",
            vars={
                "character": character,
                "scene": self.scene,
                "goal_instructions": goal_instructions,
                "npc_name": character.name,
                "player_name": self.scene.get_player_character().name,
                "max_tokens": self.client.max_token_length,
            },
        )

        log.debug("determine_character_goals", goals=goals, character=character)
        await character.set_detail("goals", goals.strip())

        return goals.strip()<|MERGE_RESOLUTION|>--- conflicted
+++ resolved
@@ -6,11 +6,6 @@
 
 from talemate.agents.base import set_processing
 from talemate.prompts import Prompt
-<<<<<<< HEAD
-
-import talemate.game.focal as focal
-=======
->>>>>>> fb2fa31f
 
 if TYPE_CHECKING:
     from talemate.tale_mate import Character
@@ -21,21 +16,13 @@
 
 
 class CharacterCreatorMixin:
-<<<<<<< HEAD
-
-=======
->>>>>>> fb2fa31f
     @set_processing
     async def determine_content_context_for_character(
         self,
         character: Character,
     ):
         content_context = await Prompt.request(
-<<<<<<< HEAD
-            f"creator.determine-content-context",
-=======
             "creator.determine-content-context",
->>>>>>> fb2fa31f
             self.client,
             "create_192",
             vars={
@@ -52,11 +39,7 @@
         information: str = "",
     ):
         instructions = await Prompt.request(
-<<<<<<< HEAD
-            f"creator.determine-character-dialogue-instructions",
-=======
             "creator.determine-character-dialogue-instructions",
->>>>>>> fb2fa31f
             self.client,
             "create_concise",
             vars={
@@ -77,11 +60,7 @@
         character: Character,
     ):
         attributes = await Prompt.request(
-<<<<<<< HEAD
-            f"creator.determine-character-attributes",
-=======
             "creator.determine-character-attributes",
->>>>>>> fb2fa31f
             self.client,
             "analyze_long",
             vars={
@@ -92,8 +71,6 @@
 
     @set_processing
     async def determine_character_name(
-<<<<<<< HEAD
-=======
         self,
         character_name: str,
         allowed_names: list[str] = None,
@@ -117,42 +94,14 @@
 
     @set_processing
     async def determine_character_description(
->>>>>>> fb2fa31f
         self,
-        character_name: str,
-        allowed_names: list[str] = None,
-        group: bool = False,
-        instructions: str = "",
-    ) -> str:
-        name = await Prompt.request(
-            f"creator.determine-character-name",
-            self.client,
-            "analyze_freeform_short",
-            vars={
-                "scene": self.scene,
-                "max_tokens": self.client.max_token_length,
-                "character_name": character_name,
-                "allowed_names": allowed_names or [],
-                "group": group,
-                "instructions": instructions,
-            },
-        )
-        return name.split('"', 1)[0].strip().strip(".").strip()
-
-    @set_processing
-    async def determine_character_description(
-        self, 
         character: Character,
         text: str = "",
         instructions: str = "",
         information: str = "",
     ):
         description = await Prompt.request(
-<<<<<<< HEAD
-            f"creator.determine-character-description",
-=======
             "creator.determine-character-description",
->>>>>>> fb2fa31f
             self.client,
             "create",
             vars={
@@ -173,11 +122,7 @@
         goal_instructions: str,
     ):
         goals = await Prompt.request(
-<<<<<<< HEAD
-            f"creator.determine-character-goals",
-=======
             "creator.determine-character-goals",
->>>>>>> fb2fa31f
             self.client,
             "create",
             vars={
