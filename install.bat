--- conflicted
+++ resolved
@@ -134,38 +134,24 @@
 REM Upgrade pip to latest
 "%PYTHON%" -m pip install --no-warn-script-location --upgrade pip || CALL :die "Failed to upgrade pip in embedded Python."
 
-REM ---------[ Install virtualenv ]---------
-ECHO Installing virtualenv...
-"%PYTHON%" -m pip install --no-warn-script-location virtualenv || (
-    CALL :die "virtualenv installation failed."
-)
-
-<<<<<<< HEAD
-REM create a virtual environment with uv
-uv venv
-
-REM install dependencies with uv
-uv pip install -e ".[dev]"
-=======
-REM ---------[ Create virtual environment ]---------
-ECHO Creating virtual environment (talemate_env)...
-"%PYTHON%" -m virtualenv talemate_env || (
+REM ---------[ Install uv ]---------
+ECHO Installing uv...
+"%PYTHON%" -m pip install --no-warn-script-location uv || (
+    CALL :die "uv installation failed."
+)
+
+REM ---------[ Create virtual environment with uv ]---------
+ECHO Creating virtual environment with uv...
+"%PYTHON%" -m uv venv || (
     CALL :die "Virtual environment creation failed."
 )
 
 REM Activate the venv for the remainder of the script
-CALL talemate_env\Scripts\activate
+CALL .venv\Scripts\activate
 
 REM ---------[ Backend dependencies ]---------
-ECHO Upgrading pip and setuptools inside venv...
-python -m pip install --no-warn-script-location --upgrade pip setuptools || CALL :die "Failed to upgrade pip/setuptools in venv."
-
-ECHO Installing Poetry
-python -m pip install --no-warn-script-location "poetry==2.1.3" -U || CALL :die "Failed to install Poetry & rapidfuzz."
-
-ECHO Installing backend dependencies via Poetry...
-python -m poetry install
->>>>>>> 37598ca9
+ECHO Installing backend dependencies with uv...
+uv sync --extra cpu || CALL :die "Failed to install backend dependencies with uv."
 
 REM ---------[ Config file ]---------
 IF NOT EXIST config.yaml COPY config.example.yaml config.yaml
