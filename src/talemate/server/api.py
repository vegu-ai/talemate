import asyncio
import json
<<<<<<< HEAD
import os
=======
>>>>>>> fb2fa31f
import traceback

import starlette.websockets
import structlog
import websockets

import talemate.instance as instance
from talemate import VERSION
from talemate.config import load_config
from talemate.client.system_prompts import RENDER_CACHE as SYSTEM_PROMPTS_CACHE
from talemate.server.websocket_server import WebsocketHandler
from talemate.util.data import JSONEncoder
from talemate.context import ActiveScene, Interaction
from talemate.game.engine.nodes.registry import import_initial_node_definitions


log = structlog.get_logger("talemate")


async def websocket_endpoint(websocket):
    # Create a queue for outgoing messages
    message_queue = asyncio.Queue()
    handler = WebsocketHandler(websocket, message_queue)
    scene_task = None

    log.info("frontend connected")
<<<<<<< HEAD
    
=======

>>>>>>> fb2fa31f
    import_initial_node_definitions()

    async def frontend_disconnect(exc):
        nonlocal scene_task
        log.warning(f"frontend disconnected: {exc}")
<<<<<<< HEAD
        
=======

>>>>>>> fb2fa31f
        main_task.cancel()
        send_messages_task.cancel()
        send_status_task.cancel()
        send_client_bootstraps_task.cancel()
        test_connection_task.cancel()
        handler.disconnect()
        if handler.scene:
            handler.scene.active = False
            handler.scene.continue_scene = False
            if scene_task:
                scene_task.cancel()

    # Create a task to send messages from the queue
    async def send_messages():
        while True:
            # check if there are messages in the queue
            if message_queue.empty():
                await asyncio.sleep(0.01)
                continue

            message = await message_queue.get()
            await websocket.send(json.dumps(message, cls=JSONEncoder))

<<<<<<< HEAD

=======
>>>>>>> fb2fa31f
    # Create a task to send regular client status updates
    async def send_status():
        while True:
            await instance.emit_clients_status()
            await instance.agent_ready_checks()
            await asyncio.sleep(3)

    # create a task that will retriece client boostrap information
    async def send_client_bootstraps():
        while True:
            try:
                await instance.sync_client_bootstraps()
            except Exception as e:
                log.error(
                    "send_client_bootstraps",
                    error=e,
                    traceback=traceback.format_exc(),
                )
            await asyncio.sleep(15)

<<<<<<< HEAD
    
=======
>>>>>>> fb2fa31f
    # task to test connection
    async def test_connection():
        while True:
            try:
                await websocket.send(json.dumps({"type": "ping"}))
            except Exception as e:
                await frontend_disconnect(e)
            await asyncio.sleep(1)
<<<<<<< HEAD
    
    
    
=======

>>>>>>> fb2fa31f
    # main loop task
    async def handle_messages():
        nonlocal scene_task
        try:
            while True:
                data = await websocket.recv()
                data = json.loads(data)
                action_type = data.get("type")

                scene_data = None

                log.debug("frontend message", action_type=action_type)

                with ActiveScene(handler.scene):
                    if action_type == "load_scene":
                        if scene_task:
                            log.info("Unloading current scene")
                            handler.scene.continue_scene = False
                            scene_task.cancel()

                        file_path = data.get("file_path")
                        scene_data = data.get("scene_data")
                        filename = data.get("filename")
                        reset = data.get("reset", False)

                        await message_queue.put(
                            {
                                "type": "system",
                                "id": "scene.loading",
                                "status": "loading",
                            }
                        )

                        async def scene_loading_done():
                            await message_queue.put(
                                {
                                    "type": "system",
                                    "id": "scene.loaded",
                                    "status": "success",
                                    "data": {
                                        "hidden": True,
                                        "environment": handler.scene.environment,
                                    },
                                }
                            )

                        if scene_data and filename:
                            file_path = handler.handle_character_card_upload(
                                scene_data, filename
                            )

                        log.info("load_scene", file_path=file_path, reset=reset)

                        # Create a task to load the scene in the background
                        scene_task = asyncio.create_task(
                            handler.load_scene(
                                file_path, reset=reset, callback=scene_loading_done
                            )
                        )

                    elif action_type == "interact":
                        log.debug("interact", data=data)
                        text = data.get("text")
                        with Interaction(act_as=data.get("act_as")):
                            if handler.waiting_for_input:
                                handler.send_input(text)

                    elif action_type == "request_scenes_list":
                        query = data.get("query", "")
                        handler.request_scenes_list(query)
                    elif action_type == "configure_clients":
                        await handler.configure_clients(data.get("clients"))
                    elif action_type == "configure_agents":
                        await handler.configure_agents(data.get("agents"))
                    elif action_type == "request_client_status":
                        await handler.request_client_status()
                    elif action_type == "delete_message":
                        handler.delete_message(data.get("id"))
                    elif action_type == "request_scene_assets":
                        log.info("request_scene_assets", data=data)
                        handler.request_scene_assets(data.get("asset_ids"))
                    elif action_type == "upload_scene_asset":
                        log.info("upload_scene_asset")
                        handler.add_scene_asset(data=data)
                    elif action_type == "request_scene_history":
                        log.info("request_scene_history")
                        handler.request_scene_history()
                    elif action_type == "request_assets":
                        log.info("request_assets")
                        handler.request_assets(data.get("assets"))
                    elif action_type == "edit_message":
                        log.info("edit_message", data=data)
                        handler.edit_message(data.get("id"), data.get("text"))
                    elif action_type == "interrupt":
                        log.info("interrupt")
                        handler.scene.interrupt()
                    elif action_type == "request_app_config":
                        log.info("request_app_config")
<<<<<<< HEAD
                        
                        config = load_config()
                        config.update(system_prompt_defaults=SYSTEM_PROMPTS_CACHE)
                        
=======

                        config = load_config()
                        config.update(system_prompt_defaults=SYSTEM_PROMPTS_CACHE)

>>>>>>> fb2fa31f
                        await message_queue.put(
                            {
                                "type": "app_config",
                                "data": config,
                                "version": VERSION,
                            }
                        )
                    else:
                        log.info("Routing to sub-handler", action_type=action_type)
                        await handler.route(data)
<<<<<<< HEAD
                        
=======
>>>>>>> fb2fa31f

        # handle disconnects
        except (
            websockets.exceptions.ConnectionClosed,
            starlette.websockets.WebSocketDisconnect,
            RuntimeError,
        ) as exc:
            await frontend_disconnect(exc)

<<<<<<< HEAD

=======
>>>>>>> fb2fa31f
    main_task = asyncio.create_task(handle_messages())
    send_messages_task = asyncio.create_task(send_messages())
    send_status_task = asyncio.create_task(send_status())
    send_client_bootstraps_task = asyncio.create_task(send_client_bootstraps())
    test_connection_task = asyncio.create_task(test_connection())
<<<<<<< HEAD
    
    await asyncio.gather(main_task, send_messages_task, send_status_task, send_client_bootstraps_task, test_connection_task)
=======

    await asyncio.gather(
        main_task,
        send_messages_task,
        send_status_task,
        send_client_bootstraps_task,
        test_connection_task,
    )
>>>>>>> fb2fa31f
<|MERGE_RESOLUTION|>--- conflicted
+++ resolved
@@ -1,9 +1,5 @@
 import asyncio
 import json
-<<<<<<< HEAD
-import os
-=======
->>>>>>> fb2fa31f
 import traceback
 
 import starlette.websockets
@@ -30,21 +26,15 @@
     scene_task = None
 
     log.info("frontend connected")
-<<<<<<< HEAD
     
-=======
-
->>>>>>> fb2fa31f
+    import_initial_node_definitions()
+
     import_initial_node_definitions()
 
     async def frontend_disconnect(exc):
         nonlocal scene_task
         log.warning(f"frontend disconnected: {exc}")
-<<<<<<< HEAD
-        
-=======
-
->>>>>>> fb2fa31f
+
         main_task.cancel()
         send_messages_task.cancel()
         send_status_task.cancel()
@@ -68,10 +58,6 @@
             message = await message_queue.get()
             await websocket.send(json.dumps(message, cls=JSONEncoder))
 
-<<<<<<< HEAD
-
-=======
->>>>>>> fb2fa31f
     # Create a task to send regular client status updates
     async def send_status():
         while True:
@@ -92,10 +78,6 @@
                 )
             await asyncio.sleep(15)
 
-<<<<<<< HEAD
-    
-=======
->>>>>>> fb2fa31f
     # task to test connection
     async def test_connection():
         while True:
@@ -104,13 +86,7 @@
             except Exception as e:
                 await frontend_disconnect(e)
             await asyncio.sleep(1)
-<<<<<<< HEAD
-    
-    
-    
-=======
-
->>>>>>> fb2fa31f
+
     # main loop task
     async def handle_messages():
         nonlocal scene_task
@@ -209,17 +185,10 @@
                         handler.scene.interrupt()
                     elif action_type == "request_app_config":
                         log.info("request_app_config")
-<<<<<<< HEAD
-                        
+
                         config = load_config()
                         config.update(system_prompt_defaults=SYSTEM_PROMPTS_CACHE)
-                        
-=======
-
-                        config = load_config()
-                        config.update(system_prompt_defaults=SYSTEM_PROMPTS_CACHE)
-
->>>>>>> fb2fa31f
+
                         await message_queue.put(
                             {
                                 "type": "app_config",
@@ -230,10 +199,6 @@
                     else:
                         log.info("Routing to sub-handler", action_type=action_type)
                         await handler.route(data)
-<<<<<<< HEAD
-                        
-=======
->>>>>>> fb2fa31f
 
         # handle disconnects
         except (
@@ -243,19 +208,11 @@
         ) as exc:
             await frontend_disconnect(exc)
 
-<<<<<<< HEAD
-
-=======
->>>>>>> fb2fa31f
     main_task = asyncio.create_task(handle_messages())
     send_messages_task = asyncio.create_task(send_messages())
     send_status_task = asyncio.create_task(send_status())
     send_client_bootstraps_task = asyncio.create_task(send_client_bootstraps())
     test_connection_task = asyncio.create_task(test_connection())
-<<<<<<< HEAD
-    
-    await asyncio.gather(main_task, send_messages_task, send_status_task, send_client_bootstraps_task, test_connection_task)
-=======
 
     await asyncio.gather(
         main_task,
@@ -263,5 +220,4 @@
         send_status_task,
         send_client_bootstraps_task,
         test_connection_task,
-    )
->>>>>>> fb2fa31f
+    )