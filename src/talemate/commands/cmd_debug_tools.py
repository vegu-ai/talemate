import asyncio
<<<<<<< HEAD
import json
import logging
=======

import structlog
>>>>>>> fb2fa31f

import structlog

from talemate.commands.base import TalemateCommand
from talemate.commands.manager import register
from talemate.prompts.base import set_default_sectioning_handler
from talemate.instance import get_agent

__all__ = [
    "CmdPromptChangeSectioning",
    "CmdSummarizerUpdateLayeredHistory",
    "CmdSummarizerResetLayeredHistory",
    "CmdSummarizerContextInvestigation",
]

log = structlog.get_logger("talemate.commands.cmd_debug_tools")


<<<<<<< HEAD

=======
>>>>>>> fb2fa31f
@register
class CmdPromptChangeSectioning(TalemateCommand):
    """
    Command class for the '_prompt_change_sectioning' command
    """

    name = "_prompt_change_sectioning"
    description = "Change the sectioning handler for the prompt system"
    aliases = []

    async def run(self):
        if not self.args:
            self.emit("system", "You must specify a sectioning handler")
            return

        handler_name = self.args[0]

        set_default_sectioning_handler(handler_name)

        self.emit("system", f"Sectioning handler set to {handler_name}")
        await asyncio.sleep(0)


@register
class CmdLongTermMemoryStats(TalemateCommand):
    """
    Command class for the 'long_term_memory_stats' command
    """

    name = "long_term_memory_stats"
    description = "Show stats for the long term memory"
    aliases = ["ltm_stats"]

    async def run(self):
        memory = self.scene.get_helper("memory").agent

        count = await memory.count()
        db_name = memory.db_name

        self.emit(
            "system",
            f"Long term memory for {self.scene.name} has {count} entries in the {db_name} database",
        )


@register
class CmdLongTermMemoryReset(TalemateCommand):
    """
    Command class for the 'long_term_memory_reset' command
    """

    name = "long_term_memory_reset"
    description = "Reset the long term memory"
    aliases = ["ltm_reset"]

<<<<<<< HEAD
    async def run(self):
        await self.scene.commit_to_memory()

        self.emit("system", f"Long term memory for {self.scene.name} has been reset")


@register
class CmdSummarizerUpdateLayeredHistory(TalemateCommand):
    """
    Command class for the 'summarizer_update_layered_history' command
    """

    name = "summarizer_update_layered_history"
    description = "Update the stepped archive for the summarizer"
    aliases = ["update_layered_history"]

    async def run(self):
        summarizer = get_agent("summarizer")

        await summarizer.summarize_to_layered_history()
        
@register
class CmdSummarizerResetLayeredHistory(TalemateCommand):
    """
    Command class for the 'summarizer_reset_layered_history' command
    """

    name = "summarizer_reset_layered_history"
    description = "Reset the stepped archive for the summarizer"
    aliases = ["reset_layered_history"]

    async def run(self):
        summarizer = get_agent("summarizer")
        
        # if arg is provided remove the last n layers
        if self.args:
            n = int(self.args[0])
            self.scene.layered_history = self.scene.layered_history[:-n]
        else:
            self.scene.layered_history = []
        
        await summarizer.summarize_to_layered_history()
        
@register
class CmdSummarizerContextInvestigation(TalemateCommand):
    """
    Command class for the 'summarizer_context_investigation' command
    """

    name = "summarizer_context_investigation"
    description = "Investigate the context of the scene"
    aliases = ["ctx_inv"]

    async def run(self):
        summarizer = get_agent("summarizer")

        #     async def investigate_context(self, layer:int, index:int, query:str, analysis:str="", max_calls:int=3) -> str:
        if not self.args:
            self.emit("system", "You must specify a query")
            return
        
        await summarizer.request_context_investigations(self.args[0], max_calls=1)
        
        
        
@register
class CmdMemoryCompareStrings(TalemateCommand):
    """
    Command class for the 'memory_compare_strings' command
    """

    name = "memory_compare_strings"
    description = "Compare two strings using the long term memory"
    aliases = ["compare_strings"]

    async def run(self):
        memory = get_agent("memory")

        if not self.args:
            self.emit("system", "You must specify two strings to compare")
            return
        
        string1 = self.args[0]
        string2 = self.args[1]

        result = await memory.compare_strings(string1, string2)
        self.emit("system", f"The strings are {result['cosine_similarity']} similar")
        
@register
class CmdRunEditorRevision(TalemateCommand):
    """
    Command class for the 'run_editor_revision' command
    """

    name = "run_editor_revision"
    description = "Run the editor revision"
    aliases = ["run_revision"]
    
    async def run(self):
        editor = get_agent("editor")
        scene = self.scene
        
        last_message = scene.history[-1]
        
        result = await editor.revision_detect_bad_prose(str(last_message))
        
        self.emit("system", f"Result: {result}")
        
=======
    async def run(self):
        await self.scene.commit_to_memory()

        self.emit("system", f"Long term memory for {self.scene.name} has been reset")


@register
class CmdSummarizerUpdateLayeredHistory(TalemateCommand):
    """
    Command class for the 'summarizer_update_layered_history' command
    """

    name = "summarizer_update_layered_history"
    description = "Update the stepped archive for the summarizer"
    aliases = ["update_layered_history"]

    async def run(self):
        summarizer = get_agent("summarizer")

        await summarizer.summarize_to_layered_history()


@register
class CmdSummarizerResetLayeredHistory(TalemateCommand):
    """
    Command class for the 'summarizer_reset_layered_history' command
    """

    name = "summarizer_reset_layered_history"
    description = "Reset the stepped archive for the summarizer"
    aliases = ["reset_layered_history"]

    async def run(self):
        summarizer = get_agent("summarizer")

        # if arg is provided remove the last n layers
        if self.args:
            n = int(self.args[0])
            self.scene.layered_history = self.scene.layered_history[:-n]
        else:
            self.scene.layered_history = []

        await summarizer.summarize_to_layered_history()


@register
class CmdSummarizerContextInvestigation(TalemateCommand):
    """
    Command class for the 'summarizer_context_investigation' command
    """

    name = "summarizer_context_investigation"
    description = "Investigate the context of the scene"
    aliases = ["ctx_inv"]

    async def run(self):
        summarizer = get_agent("summarizer")

        #     async def investigate_context(self, layer:int, index:int, query:str, analysis:str="", max_calls:int=3) -> str:
        if not self.args:
            self.emit("system", "You must specify a query")
            return

        await summarizer.request_context_investigations(self.args[0], max_calls=1)


@register
class CmdMemoryCompareStrings(TalemateCommand):
    """
    Command class for the 'memory_compare_strings' command
    """

    name = "memory_compare_strings"
    description = "Compare two strings using the long term memory"
    aliases = ["compare_strings"]

    async def run(self):
        memory = get_agent("memory")

        if not self.args:
            self.emit("system", "You must specify two strings to compare")
            return

        string1 = self.args[0]
        string2 = self.args[1]

        result = await memory.compare_strings(string1, string2)
        self.emit("system", f"The strings are {result['cosine_similarity']} similar")


@register
class CmdRunEditorRevision(TalemateCommand):
    """
    Command class for the 'run_editor_revision' command
    """

    name = "run_editor_revision"
    description = "Run the editor revision"
    aliases = ["run_revision"]

    async def run(self):
        editor = get_agent("editor")
        scene = self.scene

        last_message = scene.history[-1]

        result = await editor.revision_detect_bad_prose(str(last_message))

        self.emit("system", f"Result: {result}")
>>>>>>> fb2fa31f
<|MERGE_RESOLUTION|>--- conflicted
+++ resolved
@@ -1,11 +1,6 @@
 import asyncio
-<<<<<<< HEAD
-import json
-import logging
-=======
 
 import structlog
->>>>>>> fb2fa31f
 
 import structlog
 
@@ -24,10 +19,6 @@
 log = structlog.get_logger("talemate.commands.cmd_debug_tools")
 
 
-<<<<<<< HEAD
-
-=======
->>>>>>> fb2fa31f
 @register
 class CmdPromptChangeSectioning(TalemateCommand):
     """
@@ -83,116 +74,6 @@
     description = "Reset the long term memory"
     aliases = ["ltm_reset"]
 
-<<<<<<< HEAD
-    async def run(self):
-        await self.scene.commit_to_memory()
-
-        self.emit("system", f"Long term memory for {self.scene.name} has been reset")
-
-
-@register
-class CmdSummarizerUpdateLayeredHistory(TalemateCommand):
-    """
-    Command class for the 'summarizer_update_layered_history' command
-    """
-
-    name = "summarizer_update_layered_history"
-    description = "Update the stepped archive for the summarizer"
-    aliases = ["update_layered_history"]
-
-    async def run(self):
-        summarizer = get_agent("summarizer")
-
-        await summarizer.summarize_to_layered_history()
-        
-@register
-class CmdSummarizerResetLayeredHistory(TalemateCommand):
-    """
-    Command class for the 'summarizer_reset_layered_history' command
-    """
-
-    name = "summarizer_reset_layered_history"
-    description = "Reset the stepped archive for the summarizer"
-    aliases = ["reset_layered_history"]
-
-    async def run(self):
-        summarizer = get_agent("summarizer")
-        
-        # if arg is provided remove the last n layers
-        if self.args:
-            n = int(self.args[0])
-            self.scene.layered_history = self.scene.layered_history[:-n]
-        else:
-            self.scene.layered_history = []
-        
-        await summarizer.summarize_to_layered_history()
-        
-@register
-class CmdSummarizerContextInvestigation(TalemateCommand):
-    """
-    Command class for the 'summarizer_context_investigation' command
-    """
-
-    name = "summarizer_context_investigation"
-    description = "Investigate the context of the scene"
-    aliases = ["ctx_inv"]
-
-    async def run(self):
-        summarizer = get_agent("summarizer")
-
-        #     async def investigate_context(self, layer:int, index:int, query:str, analysis:str="", max_calls:int=3) -> str:
-        if not self.args:
-            self.emit("system", "You must specify a query")
-            return
-        
-        await summarizer.request_context_investigations(self.args[0], max_calls=1)
-        
-        
-        
-@register
-class CmdMemoryCompareStrings(TalemateCommand):
-    """
-    Command class for the 'memory_compare_strings' command
-    """
-
-    name = "memory_compare_strings"
-    description = "Compare two strings using the long term memory"
-    aliases = ["compare_strings"]
-
-    async def run(self):
-        memory = get_agent("memory")
-
-        if not self.args:
-            self.emit("system", "You must specify two strings to compare")
-            return
-        
-        string1 = self.args[0]
-        string2 = self.args[1]
-
-        result = await memory.compare_strings(string1, string2)
-        self.emit("system", f"The strings are {result['cosine_similarity']} similar")
-        
-@register
-class CmdRunEditorRevision(TalemateCommand):
-    """
-    Command class for the 'run_editor_revision' command
-    """
-
-    name = "run_editor_revision"
-    description = "Run the editor revision"
-    aliases = ["run_revision"]
-    
-    async def run(self):
-        editor = get_agent("editor")
-        scene = self.scene
-        
-        last_message = scene.history[-1]
-        
-        result = await editor.revision_detect_bad_prose(str(last_message))
-        
-        self.emit("system", f"Result: {result}")
-        
-=======
     async def run(self):
         await self.scene.commit_to_memory()
 
@@ -301,5 +182,4 @@
 
         result = await editor.revision_detect_bad_prose(str(last_message))
 
-        self.emit("system", f"Result: {result}")
->>>>>>> fb2fa31f
+        self.emit("system", f"Result: {result}")