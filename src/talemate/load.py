import enum
import json
import os

import structlog

<<<<<<< HEAD
import talemate.events as events
=======
>>>>>>> fb2fa31f
import talemate.instance as instance
from talemate import Actor, Character, Player, Scene
from talemate.instance import get_agent
from talemate.character import deactivate_character
from talemate.config import load_config
from talemate.context import SceneIsLoading
from talemate.exceptions import UnknownDataSpec
from talemate.game.state import GameState
from talemate.scene_message import (
    MESSAGES,
    CharacterMessage,
    DirectorMessage,
    NarratorMessage,
    ReinforcementMessage,
    SceneMessage,
    reset_message_id,
)
from talemate.status import LoadingStatus, set_loading
from talemate.util import extract_metadata
from talemate.world_state import WorldState
from talemate.game.engine.nodes.registry import import_scene_node_definitions
from talemate.scene.intent import SceneIntent
<<<<<<< HEAD
=======
from talemate.history import validate_history
>>>>>>> fb2fa31f

__all__ = [
    "load_scene",
    "load_character_from_image",
    "load_character_from_json",
    "transfer_character",
]

log = structlog.get_logger("talemate.load")


class ImportSpec(str, enum.Enum):
    talemate = "talemate"
<<<<<<< HEAD
    chara_card_v2 = "chara_card_v2"
    chara_card_v1 = "chara_card_v1"
=======
    chara_card_v0 = "chara_card_v0"
    chara_card_v2 = "chara_card_v2"
    chara_card_v1 = "chara_card_v1"
    chara_card_v3 = "chara_card_v3"
>>>>>>> fb2fa31f


@set_loading("Loading scene...")
async def load_scene(scene, file_path, conv_client, reset: bool = False):
    """
    Load the scene data from the given file path.
    """

    try:
        with SceneIsLoading(scene):
            if file_path == "$NEW_SCENE$":
                return await load_scene_from_data(
                    scene, new_scene(), conv_client, reset=True, empty=True
                )

            ext = os.path.splitext(file_path)[1].lower()

            # an image was uploaded, we don't have the scene data yet
            # go directly to loading a character card
            if ext in [".jpg", ".png", ".jpeg", ".webp"]:
                return await load_scene_from_character_card(scene, file_path)

            # a json file was uploaded, load the scene data
            with open(file_path, "r") as f:
                scene_data = json.load(f)

            # check if the data is a character card
            # this will also raise an exception if the data is not recognized
            spec = identify_import_spec(scene_data)

            # if it is a character card, load it
            if spec in [ImportSpec.chara_card_v1, ImportSpec.chara_card_v2]:
                return await load_scene_from_character_card(scene, file_path)

            # if it is a talemate scene, load it
            return await load_scene_from_data(
                scene, scene_data, conv_client, reset, name=file_path
            )
    finally:
        await scene.add_to_recent_scenes()


def identify_import_spec(data: dict) -> ImportSpec:
<<<<<<< HEAD
=======
    if data.get("spec") == "chara_card_v3":
        return ImportSpec.chara_card_v3

>>>>>>> fb2fa31f
    if data.get("spec") == "chara_card_v2":
        return ImportSpec.chara_card_v2

    if data.get("spec") == "chara_card_v1":
        return ImportSpec.chara_card_v1

<<<<<<< HEAD
=======
    if "first_mes" in data:
        # original chara card didnt specify a spec,
        # if the first_mes key exists, we can assume it's a v0 chara card
        return ImportSpec.chara_card_v0

    if "first_mes" in data.get("data", {}):
        # this can also serve as a fallback for future chara card versions
        # as they are supposed to be backwards compatible
        return ImportSpec.chara_card_v3

>>>>>>> fb2fa31f
    # TODO: probably should actually check for valid talemate scene data
    return ImportSpec.talemate


async def load_scene_from_character_card(scene, file_path):
    """
    Load a character card (tavern etc.) from the given file path.
    """
    
    director = get_agent("director")
    LOADING_STEPS = 5
    if director.auto_direct_enabled:
        LOADING_STEPS += 3

    loading_status = LoadingStatus(LOADING_STEPS)
    loading_status("Loading character card...")

    director = get_agent("director")
    LOADING_STEPS = 5
    if director.auto_direct_enabled:
        LOADING_STEPS += 3

    loading_status = LoadingStatus(LOADING_STEPS)
    loading_status("Loading character card...")

    file_ext = os.path.splitext(file_path)[1].lower()
    image_format = file_ext.lstrip(".")
    image = False
<<<<<<< HEAD
        
    await handle_no_player_character(scene)
        
=======

    await handle_no_player_character(scene)

>>>>>>> fb2fa31f
    # If a json file is found, use Character.load_from_json instead
    if file_ext == ".json":
        character = load_character_from_json(file_path)
    else:
        character = load_character_from_image(file_path, image_format)
        image = True

    conversation = scene.get_helper("conversation").agent
    creator = scene.get_helper("creator").agent
    memory = scene.get_helper("memory").agent

    actor = Actor(character, conversation)

    scene.name = character.name

    loading_status("Initializing long-term memory...")

    await memory.set_db()

    await scene.add_actor(actor)

    log.debug(
        "load_scene_from_character_card",
        scene=scene,
        character=character,
        content_context=scene.context,
    )

    loading_status("Determine character context...")

    if not scene.context:
        try:
            scene.context = await creator.determine_content_context_for_character(
                character
            )
            log.debug("content_context", content_context=scene.context)
        except Exception as e:
            log.error("determine_content_context_for_character", error=e)

    # attempt to convert to base attributes
    try:
        loading_status("Determine character attributes...")

        _, character.base_attributes = await creator.determine_character_attributes(
            character
        )
        # lowercase keys
        character.base_attributes = {
            k.lower(): v for k, v in character.base_attributes.items()
        }

        character.dialogue_instructions = (
            await creator.determine_character_dialogue_instructions(character)
        )

        # any values that are lists should be converted to strings joined by ,

        for k, v in character.base_attributes.items():
            if isinstance(v, list):
                character.base_attributes[k] = ",".join(v)

        # transfer description to character
        if character.base_attributes.get("description"):
            character.description = character.base_attributes.pop("description")

        await character.commit_to_memory(scene.get_helper("memory").agent)

        log.debug("base_attributes parsed", base_attributes=character.base_attributes)
    except Exception as e:
        log.warning("determine_character_attributes", error=e)

    scene.description = character.description

    if image:
        scene.assets.set_cover_image_from_file_path(file_path)
        character.cover_image = scene.assets.cover_image

    # if auto direct is enabled, generate a story intent
    # and then set the scene intent
<<<<<<< HEAD
    try:
        if director.auto_direct_enabled:
            loading_status("Generating story intent...")
            creator = get_agent("creator")
            story_intent = await creator.contextual_generate_from_args(
                context="story intent:overall",
                length=256,
            )
            scene.intent_state.intent = story_intent
            loading_status("Generating scene types...")
            await director.auto_direct_generate_scene_types(
                instructions=story_intent,
                max_scene_types=2,
            )
            loading_status("Setting scene intent...")
            await director.auto_direct_set_scene_intent(require=True)
    except Exception as e:
        log.error("generate story intent", error=e)

    # update world state
    try:
        loading_status("Update world state ...")
        await scene.world_state.request_update(initial_only=True)
=======
    try:
        if director.auto_direct_enabled:
            loading_status("Generating story intent...")
            creator = get_agent("creator")
            story_intent = await creator.contextual_generate_from_args(
                context="story intent:overall",
                length=256,
            )
            scene.intent_state.intent = story_intent
            loading_status("Generating scene types...")
            await director.auto_direct_generate_scene_types(
                instructions=story_intent,
                max_scene_types=2,
            )
            loading_status("Setting scene intent...")
            await director.auto_direct_set_scene_intent(require=True)
>>>>>>> fb2fa31f
    except Exception as e:
        log.error("generate story intent", error=e)

    scene.saved = False

    await scene.save_restore("initial.json")
    scene.restore_from = "initial.json"

    import_scene_node_definitions(scene)

    await scene.save(
        save_as=True,
        auto=True,
        copy_name=f"{scene.project_name}.json",
    )

    scene.saved = False

    await scene.save_restore("initial.json")
    scene.restore_from = "initial.json"

    import_scene_node_definitions(scene)

    return scene


async def load_scene_from_data(
    scene,
    scene_data,
    conv_client,
    reset: bool = False,
    name: str | None = None,
    empty: bool = False,
):
    loading_status = LoadingStatus(1)
    reset_message_id()

<<<<<<< HEAD

=======
>>>>>>> fb2fa31f
    memory = scene.get_helper("memory").agent

    scene.description = scene_data.get("description", "")
    scene.intro = scene_data.get("intro", "") or scene.description
    scene.name = scene_data.get("name", "Unknown Scene")
    scene.environment = scene_data.get("environment", "scene")
    scene.filename = None
    scene.immutable_save = scene_data.get("immutable_save", False)
    scene.experimental = scene_data.get("experimental", False)
    scene.help = scene_data.get("help", "")
    scene.restore_from = scene_data.get("restore_from", "")
    scene.title = scene_data.get("title", "")
    scene.writing_style_template = scene_data.get("writing_style_template", "")
    scene.nodes_filename = scene_data.get("nodes_filename", "")
    scene.creative_nodes_filename = scene_data.get("creative_nodes_filename", "")
<<<<<<< HEAD
    
=======

>>>>>>> fb2fa31f
    import_scene_node_definitions(scene)

    if not reset:
        scene.memory_id = scene_data.get("memory_id", scene.memory_id)
        scene.saved_memory_session_id = scene_data.get("saved_memory_session_id", None)
        scene.memory_session_id = scene_data.get("memory_session_id", None)
        scene.history = _load_history(scene_data["history"])
        scene.archived_history = scene_data["archived_history"]
        scene.layered_history = scene_data.get("layered_history", [])
        scene.world_state = WorldState(**scene_data.get("world_state", {}))
        scene.game_state = GameState(**scene_data.get("game_state", {}))
        scene.agent_state = scene_data.get("agent_state", {})
        scene.intent_state = SceneIntent(**scene_data.get("intent_state", {}))
        scene.context = scene_data.get("context", "")
        scene.filename = os.path.basename(
            name or scene.name.lower().replace(" ", "_") + ".json"
        )
        scene.assets.cover_image = scene_data.get("assets", {}).get("cover_image", None)
        scene.assets.load_assets(scene_data.get("assets", {}).get("assets", {}))

        scene.fix_time()
        log.debug("scene time", ts=scene.ts)

    loading_status("Initializing long-term memory...")

    await memory.set_db()
    await memory.remove_unsaved_memory()

    await scene.world_state_manager.remove_all_empty_pins()

    if not scene.memory_session_id:
        scene.set_new_memory_session_id()

<<<<<<< HEAD
    for ah in scene.archived_history:
        if reset:
            break
        ts = ah.get("ts", "PT1S")

        if not ah.get("ts"):
            ah["ts"] = ts

        scene.signals["archive_add"].send(
            events.ArchiveEvent(
                scene=scene, event_type="archive_add", text=ah["text"], ts=ts
            )
        )
=======
    if not reset:
        await validate_history(scene)
>>>>>>> fb2fa31f

    for character_name, character_data in scene_data.get(
        "inactive_characters", {}
    ).items():
        scene.inactive_characters[character_name] = Character(**character_data)

    for character_data in scene_data["characters"]:
        character = Character(**character_data)

        if character.name in scene.inactive_characters:
            scene.inactive_characters.pop(character.name)

        if not character.is_player:
            agent = instance.get_agent("conversation", client=conv_client)
            actor = Actor(character, agent)
        else:
            actor = Player(character, None)
        await scene.add_actor(actor)

    # if there is nio player character, add the default player character
<<<<<<< HEAD
    await handle_no_player_character(scene)
=======
    await handle_no_player_character(
        scene,
        add_default_character=scene.config.get("game", {})
        .get("general", {})
        .get("add_default_character", True),
    )
>>>>>>> fb2fa31f

    # the scene has been saved before (since we just loaded it), so we set the saved flag to True
    # as long as the scene has a memory_id.
    scene.saved = "memory_id" in scene_data

    return scene


async def transfer_character(scene, scene_json_path, character_name):
    """
    Load a character from a scene json file and add it to the current scene.
    :param scene: The current scene.
    :param scene_json_path: Path to the scene json file.
    :param character_name: The name of the character to load.
    :return: The updated scene with the new character.
    """
    # Load the json file
    with open(scene_json_path, "r") as f:
        scene_data = json.load(f)

    agent = scene.get_helper("conversation").agent

    # Find the character in the characters list
    for character_data in scene_data["characters"]:
        if character_data["name"] == character_name:
            # Create a Character object from the character data
            character = Character(**character_data)

            # If character has cover image, the asset needs to be copied
            if character.cover_image:
                other_scene = Scene()
                other_scene.name = scene_data.get("name")
                other_scene.assets.load_assets(
                    scene_data.get("assets", {}).get("assets", {})
                )

                scene.assets.transfer_asset(other_scene.assets, character.cover_image)

            # If the character is not a player, create a conversation agent for it
            if not character.is_player:
                actor = Actor(character, agent)
            else:
                actor = Player(character, None)

            # Add the character actor to the current scene
            await scene.add_actor(actor)

            # deactivate the character
            await deactivate_character(scene, character.name)

            break
    else:
        raise ValueError(
            f"Character '{character_name}' not found in the scene file '{scene_json_path}'"
        )

    return scene


<<<<<<< HEAD
async def handle_no_player_character(scene: Scene) -> None:
    """
    Handle the case where there is no player character in the scene.
    """
    
    existing_player = scene.get_player_character()
    
    if existing_player:
        return
    
    player = default_player_character()
    
=======
async def handle_no_player_character(
    scene: Scene, add_default_character: bool = True
) -> None:
    """
    Handle the case where there is no player character in the scene.
    """

    existing_player = scene.get_player_character()

    if existing_player:
        return

    if add_default_character:
        player = default_player_character()
    else:
        player = None

>>>>>>> fb2fa31f
    if not player:
        # force scene into creative mode
        scene.environment = "creative"
        log.warning("No player character found, forcing scene into creative mode")
        return
<<<<<<< HEAD
    
=======

>>>>>>> fb2fa31f
    await scene.add_actor(player)


def load_character_from_image(image_path: str, file_format: str) -> Character:
    """
    Load a character from the image file's metadata and return it.
    :param image_path: Path to the image file.
    :param file_format: Image file format ('png' or 'webp').
    :return: Character loaded from the image metadata.
    """
    metadata = extract_metadata(image_path, file_format)
    spec = identify_import_spec(metadata)

<<<<<<< HEAD
    if spec == ImportSpec.chara_card_v2:
        return character_from_chara_data(metadata["data"])
    elif spec == ImportSpec.chara_card_v1:
=======
    log.debug("load_character_from_image", spec=spec)

    if spec == ImportSpec.chara_card_v2 or spec == ImportSpec.chara_card_v3:
        return character_from_chara_data(metadata["data"])
    elif spec == ImportSpec.chara_card_v1 or spec == ImportSpec.chara_card_v0:
>>>>>>> fb2fa31f
        return character_from_chara_data(metadata)

    raise UnknownDataSpec(metadata)


def load_character_from_json(json_path: str) -> Character:
    """
    Load a character from a json file and return it.
    :param json_path: Path to the json file.
    :return: Character loaded from the json file.
    """

    with open(json_path, "r") as f:
        data = json.load(f)

    spec = identify_import_spec(data)

    if spec == ImportSpec.chara_card_v2:
        return character_from_chara_data(data["data"])
    elif spec == ImportSpec.chara_card_v1:
        return character_from_chara_data(data)

    raise UnknownDataSpec(data)


def character_from_chara_data(data: dict) -> Character:
    """
    Generates a barebones character from a character card data dictionary.
    """

    character = Character("", "", "")
    character.color = "red"
    if "name" in data:
        character.name = data["name"]

    # loop through the metadata and set the character name everywhere {{char}}
    # occurs

    for key in data:
        if isinstance(data[key], str):
            data[key] = data[key].replace("{{char}}", character.name)

    if "description" in data:
        character.description = data["description"]
    if "scenario" in data:
        character.description += "\n" + data["scenario"]
    if "first_mes" in data:
        character.greeting_text = data["first_mes"]
    if "gender" in data:
        character.gender = data["gender"]
    if "color" in data:
        character.color = data["color"]
    if "mes_example" in data:
        new_line_match = "\r\n" if "\r\n" in data["mes_example"] else "\n"
        for message in data["mes_example"].split("<START>"):
            if message.strip(new_line_match):
                character.example_dialogue.extend(
                    [m for m in message.split(new_line_match) if m]
                )

    return character
<<<<<<< HEAD


def load_from_image_metadata(image_path: str, file_format: str):
    """
    Load character data from an image file's metadata using the extract_metadata function.

    Args:
    image_path (str): The path to the image file.
    file_format (str): The image file format ('png' or 'webp').

    Returns:
    None
    """

    metadata = extract_metadata(image_path, file_format)

    if metadata.get("spec") == "chara_card_v2":
        metadata = metadata["data"]

    return character_from_chara_data(metadata)


=======


def load_from_image_metadata(image_path: str, file_format: str):
    """
    Load character data from an image file's metadata using the extract_metadata function.

    Args:
    image_path (str): The path to the image file.
    file_format (str): The image file format ('png' or 'webp').

    Returns:
    None
    """

    metadata = extract_metadata(image_path, file_format)

    if metadata.get("spec") == "chara_card_v2":
        metadata = metadata["data"]

    return character_from_chara_data(metadata)


>>>>>>> fb2fa31f
def default_player_character() -> Player | None:
    """
    Return a default player character.
    :return: Default player character.
    """
    default_player_character = (
        load_config().get("game", {}).get("default_player_character", {})
    )
    name = default_player_character.get("name")
<<<<<<< HEAD
    
    if not name:
        # We don't have a valid default player character, so we return None
        return None
    
=======

    if not name:
        # We don't have a valid default player character, so we return None
        return None

>>>>>>> fb2fa31f
    color = default_player_character.get("color", "cyan")
    description = default_player_character.get("description", "")

    return Player(
        Character(
            name,
            description=description,
            greeting_text="",
            color=color,
        ),
        None,
    )


def _load_history(history):
    _history = []

    for text in history:
        if isinstance(text, str):
            _history.append(_prepare_legacy_history(text))

        elif isinstance(text, dict):
            _history.append(_prepare_history(text))

    return _history


<<<<<<< HEAD

=======
>>>>>>> fb2fa31f
def _prepare_history(entry):
    typ = entry.pop("typ", "scene_message")
    entry.pop("id", None)

    if entry.get("source") == "":
        entry.pop("source")

    cls = MESSAGES.get(typ, SceneMessage)

    msg = cls(**entry)
<<<<<<< HEAD
    
=======

>>>>>>> fb2fa31f
    if isinstance(msg, (NarratorMessage, ReinforcementMessage)):
        msg = msg.migrate_source_to_meta()
    elif isinstance(msg, DirectorMessage):
        msg = msg.migrate_message_to_meta()
<<<<<<< HEAD
    
=======

>>>>>>> fb2fa31f
    return msg


def _prepare_legacy_history(entry):
    """
    Convers legacy history to new format

    Legacy: list<str>
    New: list<SceneMessage>
    """

    if entry.startswith("*"):
        cls = NarratorMessage
    elif entry.startswith("Director instructs"):
        cls = DirectorMessage
    else:
        cls = CharacterMessage

    return cls(entry)


def new_scene():
    return {
        "description": "",
        "name": "New scenario",
        "environment": "creative",
        "history": [],
        "archived_history": [],
        "characters": [],
    }<|MERGE_RESOLUTION|>--- conflicted
+++ resolved
@@ -4,10 +4,6 @@
 
 import structlog
 
-<<<<<<< HEAD
-import talemate.events as events
-=======
->>>>>>> fb2fa31f
 import talemate.instance as instance
 from talemate import Actor, Character, Player, Scene
 from talemate.instance import get_agent
@@ -30,10 +26,7 @@
 from talemate.world_state import WorldState
 from talemate.game.engine.nodes.registry import import_scene_node_definitions
 from talemate.scene.intent import SceneIntent
-<<<<<<< HEAD
-=======
 from talemate.history import validate_history
->>>>>>> fb2fa31f
 
 __all__ = [
     "load_scene",
@@ -47,15 +40,10 @@
 
 class ImportSpec(str, enum.Enum):
     talemate = "talemate"
-<<<<<<< HEAD
-    chara_card_v2 = "chara_card_v2"
-    chara_card_v1 = "chara_card_v1"
-=======
     chara_card_v0 = "chara_card_v0"
     chara_card_v2 = "chara_card_v2"
     chara_card_v1 = "chara_card_v1"
     chara_card_v3 = "chara_card_v3"
->>>>>>> fb2fa31f
 
 
 @set_loading("Loading scene...")
@@ -99,20 +87,15 @@
 
 
 def identify_import_spec(data: dict) -> ImportSpec:
-<<<<<<< HEAD
-=======
     if data.get("spec") == "chara_card_v3":
         return ImportSpec.chara_card_v3
 
->>>>>>> fb2fa31f
     if data.get("spec") == "chara_card_v2":
         return ImportSpec.chara_card_v2
 
     if data.get("spec") == "chara_card_v1":
         return ImportSpec.chara_card_v1
 
-<<<<<<< HEAD
-=======
     if "first_mes" in data:
         # original chara card didnt specify a spec,
         # if the first_mes key exists, we can assume it's a v0 chara card
@@ -123,7 +106,6 @@
         # as they are supposed to be backwards compatible
         return ImportSpec.chara_card_v3
 
->>>>>>> fb2fa31f
     # TODO: probably should actually check for valid talemate scene data
     return ImportSpec.talemate
 
@@ -152,15 +134,9 @@
     file_ext = os.path.splitext(file_path)[1].lower()
     image_format = file_ext.lstrip(".")
     image = False
-<<<<<<< HEAD
-        
+
     await handle_no_player_character(scene)
-        
-=======
-
-    await handle_no_player_character(scene)
-
->>>>>>> fb2fa31f
+
     # If a json file is found, use Character.load_from_json instead
     if file_ext == ".json":
         character = load_character_from_json(file_path)
@@ -240,7 +216,6 @@
 
     # if auto direct is enabled, generate a story intent
     # and then set the scene intent
-<<<<<<< HEAD
     try:
         if director.auto_direct_enabled:
             loading_status("Generating story intent...")
@@ -260,31 +235,6 @@
     except Exception as e:
         log.error("generate story intent", error=e)
 
-    # update world state
-    try:
-        loading_status("Update world state ...")
-        await scene.world_state.request_update(initial_only=True)
-=======
-    try:
-        if director.auto_direct_enabled:
-            loading_status("Generating story intent...")
-            creator = get_agent("creator")
-            story_intent = await creator.contextual_generate_from_args(
-                context="story intent:overall",
-                length=256,
-            )
-            scene.intent_state.intent = story_intent
-            loading_status("Generating scene types...")
-            await director.auto_direct_generate_scene_types(
-                instructions=story_intent,
-                max_scene_types=2,
-            )
-            loading_status("Setting scene intent...")
-            await director.auto_direct_set_scene_intent(require=True)
->>>>>>> fb2fa31f
-    except Exception as e:
-        log.error("generate story intent", error=e)
-
     scene.saved = False
 
     await scene.save_restore("initial.json")
@@ -319,10 +269,6 @@
     loading_status = LoadingStatus(1)
     reset_message_id()
 
-<<<<<<< HEAD
-
-=======
->>>>>>> fb2fa31f
     memory = scene.get_helper("memory").agent
 
     scene.description = scene_data.get("description", "")
@@ -338,11 +284,7 @@
     scene.writing_style_template = scene_data.get("writing_style_template", "")
     scene.nodes_filename = scene_data.get("nodes_filename", "")
     scene.creative_nodes_filename = scene_data.get("creative_nodes_filename", "")
-<<<<<<< HEAD
-    
-=======
-
->>>>>>> fb2fa31f
+
     import_scene_node_definitions(scene)
 
     if not reset:
@@ -376,24 +318,8 @@
     if not scene.memory_session_id:
         scene.set_new_memory_session_id()
 
-<<<<<<< HEAD
-    for ah in scene.archived_history:
-        if reset:
-            break
-        ts = ah.get("ts", "PT1S")
-
-        if not ah.get("ts"):
-            ah["ts"] = ts
-
-        scene.signals["archive_add"].send(
-            events.ArchiveEvent(
-                scene=scene, event_type="archive_add", text=ah["text"], ts=ts
-            )
-        )
-=======
     if not reset:
         await validate_history(scene)
->>>>>>> fb2fa31f
 
     for character_name, character_data in scene_data.get(
         "inactive_characters", {}
@@ -414,16 +340,12 @@
         await scene.add_actor(actor)
 
     # if there is nio player character, add the default player character
-<<<<<<< HEAD
-    await handle_no_player_character(scene)
-=======
     await handle_no_player_character(
         scene,
         add_default_character=scene.config.get("game", {})
         .get("general", {})
         .get("add_default_character", True),
     )
->>>>>>> fb2fa31f
 
     # the scene has been saved before (since we just loaded it), so we set the saved flag to True
     # as long as the scene has a memory_id.
@@ -483,20 +405,6 @@
     return scene
 
 
-<<<<<<< HEAD
-async def handle_no_player_character(scene: Scene) -> None:
-    """
-    Handle the case where there is no player character in the scene.
-    """
-    
-    existing_player = scene.get_player_character()
-    
-    if existing_player:
-        return
-    
-    player = default_player_character()
-    
-=======
 async def handle_no_player_character(
     scene: Scene, add_default_character: bool = True
 ) -> None:
@@ -514,17 +422,12 @@
     else:
         player = None
 
->>>>>>> fb2fa31f
     if not player:
         # force scene into creative mode
         scene.environment = "creative"
         log.warning("No player character found, forcing scene into creative mode")
         return
-<<<<<<< HEAD
-    
-=======
-
->>>>>>> fb2fa31f
+
     await scene.add_actor(player)
 
 
@@ -538,17 +441,11 @@
     metadata = extract_metadata(image_path, file_format)
     spec = identify_import_spec(metadata)
 
-<<<<<<< HEAD
-    if spec == ImportSpec.chara_card_v2:
-        return character_from_chara_data(metadata["data"])
-    elif spec == ImportSpec.chara_card_v1:
-=======
     log.debug("load_character_from_image", spec=spec)
 
     if spec == ImportSpec.chara_card_v2 or spec == ImportSpec.chara_card_v3:
         return character_from_chara_data(metadata["data"])
     elif spec == ImportSpec.chara_card_v1 or spec == ImportSpec.chara_card_v0:
->>>>>>> fb2fa31f
         return character_from_chara_data(metadata)
 
     raise UnknownDataSpec(metadata)
@@ -610,7 +507,6 @@
                 )
 
     return character
-<<<<<<< HEAD
 
 
 def load_from_image_metadata(image_path: str, file_format: str):
@@ -633,30 +529,6 @@
     return character_from_chara_data(metadata)
 
 
-=======
-
-
-def load_from_image_metadata(image_path: str, file_format: str):
-    """
-    Load character data from an image file's metadata using the extract_metadata function.
-
-    Args:
-    image_path (str): The path to the image file.
-    file_format (str): The image file format ('png' or 'webp').
-
-    Returns:
-    None
-    """
-
-    metadata = extract_metadata(image_path, file_format)
-
-    if metadata.get("spec") == "chara_card_v2":
-        metadata = metadata["data"]
-
-    return character_from_chara_data(metadata)
-
-
->>>>>>> fb2fa31f
 def default_player_character() -> Player | None:
     """
     Return a default player character.
@@ -666,19 +538,11 @@
         load_config().get("game", {}).get("default_player_character", {})
     )
     name = default_player_character.get("name")
-<<<<<<< HEAD
-    
+
     if not name:
         # We don't have a valid default player character, so we return None
         return None
-    
-=======
-
-    if not name:
-        # We don't have a valid default player character, so we return None
-        return None
-
->>>>>>> fb2fa31f
+
     color = default_player_character.get("color", "cyan")
     description = default_player_character.get("description", "")
 
@@ -706,10 +570,6 @@
     return _history
 
 
-<<<<<<< HEAD
-
-=======
->>>>>>> fb2fa31f
 def _prepare_history(entry):
     typ = entry.pop("typ", "scene_message")
     entry.pop("id", None)
@@ -720,20 +580,12 @@
     cls = MESSAGES.get(typ, SceneMessage)
 
     msg = cls(**entry)
-<<<<<<< HEAD
-    
-=======
-
->>>>>>> fb2fa31f
+
     if isinstance(msg, (NarratorMessage, ReinforcementMessage)):
         msg = msg.migrate_source_to_meta()
     elif isinstance(msg, DirectorMessage):
         msg = msg.migrate_message_to_meta()
-<<<<<<< HEAD
-    
-=======
-
->>>>>>> fb2fa31f
+
     return msg
 
 
