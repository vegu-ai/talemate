--- conflicted
+++ resolved
@@ -1,8 +1,5 @@
-<<<<<<< HEAD
-=======
 print("Talemate starting.")
 print("Startup may take a moment to download some dependencies, please be patient ...")
->>>>>>> fb2fa31f
 import os
 
 import logging
@@ -12,6 +9,8 @@
 import asyncio
 import signal
 import sys
+
+import websockets
 
 import websockets
 import re
@@ -41,54 +40,29 @@
 v{VERSION}
 """
 
-<<<<<<< HEAD
+
 async def install_punkt():
     import nltk
-    
-=======
-
-async def install_punkt():
-    import nltk
-
->>>>>>> fb2fa31f
+
     log.info("Downloading NLTK punkt tokenizer")
     await asyncio.get_event_loop().run_in_executor(None, nltk.download, "punkt")
     await asyncio.get_event_loop().run_in_executor(None, nltk.download, "punkt_tab")
     log.info("Download complete")
 
-<<<<<<< HEAD
-=======
-
->>>>>>> fb2fa31f
+
 async def log_stream(stream, log_func):
     while True:
         line = await stream.readline()
         if not line:
             break
         decoded_line = line.decode().strip()
-<<<<<<< HEAD
-        
-=======
-
->>>>>>> fb2fa31f
+
         # Check if the original line started with "INFO:" (Uvicorn startup messages)
         if decoded_line.startswith("INFO:"):
             # Use info level for Uvicorn startup messages
             log.info("uvicorn", message=decoded_line)
         else:
             # Use the provided log_func for other messages
-<<<<<<< HEAD
-            log_func("uvicron", message=decoded_line)
-
-async def run_frontend(host: str = "localhost", port: int = 8080):
-    if sys.platform == "win32":
-        activate_cmd = ".\\talemate_env\\Scripts\\activate.bat"
-        frontend_cmd = f"{activate_cmd} && uvicorn --host {host} --port {port} frontend_wsgi:application"
-    else:
-        frontend_cmd = f"/bin/bash -c 'source talemate_env/bin/activate && uvicorn --host {host} --port {port} frontend_wsgi:application'"
-    frontend_cwd = None
-        
-=======
             log_func("uvicorn", message=decoded_line)
 
 
@@ -100,25 +74,12 @@
         frontend_cmd = f"/bin/bash -c 'source .venv/bin/activate && uvicorn --host {host} --port {port} frontend_wsgi:application'"
     frontend_cwd = None
 
->>>>>>> fb2fa31f
     process = await asyncio.create_subprocess_shell(
         frontend_cmd,
         stdout=asyncio.subprocess.PIPE,
         stderr=asyncio.subprocess.PIPE,
         cwd=frontend_cwd,
         shell=True,
-<<<<<<< HEAD
-        preexec_fn=os.setsid if sys.platform != "win32" else None
-    )
-    
-    
-    log.info(f"talemate frontend started", host=host, port=port, server="uvicorn", process=process.pid)
-    
-    try:
-        stdout_task = asyncio.create_task(log_stream(process.stdout, log.info))
-        stderr_task = asyncio.create_task(log_stream(process.stderr, log.error))
-        
-=======
         preexec_fn=os.setsid if sys.platform != "win32" else None,
     )
 
@@ -134,7 +95,6 @@
         stdout_task = asyncio.create_task(log_stream(process.stdout, log.info))
         stderr_task = asyncio.create_task(log_stream(process.stderr, log.error))
 
->>>>>>> fb2fa31f
         await asyncio.gather(stdout_task, stderr_task)
         await process.wait()
     finally:
@@ -145,19 +105,13 @@
                 os.killpg(os.getpgid(process.pid), signal.SIGTERM)
             await process.wait()
 
-<<<<<<< HEAD
-=======
-
->>>>>>> fb2fa31f
+
 async def cancel_all_tasks(loop):
     tasks = [t for t in asyncio.all_tasks(loop) if t is not asyncio.current_task()]
     [task.cancel() for task in tasks]
     await asyncio.gather(*tasks, return_exceptions=True)
 
-<<<<<<< HEAD
-=======
-
->>>>>>> fb2fa31f
+
 def run_server(args):
     """
     Run the talemate web server using the provided arguments.
@@ -172,11 +126,6 @@
     from talemate.world_state.templates import Collection
     from talemate.prompts.overrides import get_template_overrides
     import talemate.client.system_prompts as system_prompts
-<<<<<<< HEAD
-    
-    # import node libraries
-    import talemate.game.engine.nodes.load_definitions
-=======
     from talemate.emit.base import emit
 
     # import node libraries
@@ -265,7 +214,17 @@
         finally:
             loop.close()
             log.info("Shutdown complete")
->>>>>>> fb2fa31f
+
+    import talemate.agents.custom
+    import talemate.client.custom
+    import talemate.agents
+    from talemate.agents.registry import get_agent_types
+    from talemate.world_state.templates import Collection
+    from talemate.prompts.overrides import get_template_overrides
+    import talemate.client.system_prompts as system_prompts
+    
+    # import node libraries
+    import talemate.game.engine.nodes.load_definitions
 
 
     config = talemate.config.cleanup()
@@ -329,13 +288,6 @@
     )
     runserver_parser.add_argument("--host", default="localhost", help="Hostname")
     runserver_parser.add_argument("--port", type=int, default=6000, help="Port")
-<<<<<<< HEAD
-    runserver_parser.add_argument("--backend-only", action="store_true", help="Run the backend only")
-
-    # frontend host and port
-    runserver_parser.add_argument("--frontend-host", default="localhost", help="Frontend Hostname")
-    runserver_parser.add_argument("--frontend-port", type=int, default=8080, help="Frontend Port")
-=======
     runserver_parser.add_argument(
         "--backend-only", action="store_true", help="Run the backend only"
     )
@@ -347,7 +299,6 @@
     runserver_parser.add_argument(
         "--frontend-port", type=int, default=8080, help="Frontend Port"
     )
->>>>>>> fb2fa31f
 
     args = parser.parse_args()
     
