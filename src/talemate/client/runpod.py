--- conflicted
+++ resolved
@@ -4,11 +4,6 @@
 """
 
 import asyncio
-<<<<<<< HEAD
-import json
-import os
-=======
->>>>>>> fb2fa31f
 
 import dotenv
 import runpod
