--- conflicted
+++ resolved
@@ -1,22 +1,5 @@
 #!/bin/bash
 
-<<<<<<< HEAD
-# create a virtual environment
-echo "Creating a virtual environment..."
-python3 -m venv talemate_env
-
-# activate the virtual environment
-echo "Activating the virtual environment..."
-source talemate_env/bin/activate
-
-# install poetry
-echo "Installing poetry..."
-pip install poetry
-
-# use poetry to install dependencies
-echo "Installing dependencies..."
-poetry install
-=======
 # create a virtual environment with uv
 echo "Creating a virtual environment with uv..."
 uv venv
@@ -28,7 +11,6 @@
 # install dependencies with uv
 echo "Installing dependencies..."
 uv pip install -e ".[dev]"
->>>>>>> fb2fa31f
 
 # copy config.example.yaml to config.yaml only if config.yaml doesn't exist
 if [ ! -f config.yaml ]; then
