import structlog

from talemate.commands.base import TalemateCommand
from talemate.commands.manager import register
from talemate.emit import emit, wait_for_input
from talemate.instance import get_agent

log = structlog.get_logger("talemate.cmd.world_state")

__all__ = [
    "CmdWorldState",
    "CmdAddReinforcement",
    "CmdRemoveReinforcement",
    "CmdUpdateReinforcements",
    "CmdCheckPinConditions",
    "CmdApplyWorldStateTemplate",
    "CmdSummarizeAndPin",
    "CmdDetermineCharacterDevelopment",
]


@register
class CmdWorldState(TalemateCommand):
    """
    Command class for the 'world_state' command
    """

    name = "world_state"
    description = "Request an update to the world state"
    aliases = ["ws"]

    async def run(self):
        reset = self.args[0] == "reset" if self.args else False

        if reset:
            self.scene.world_state.reset()

        await self.scene.world_state.request_update()


@register
class CmdAddReinforcement(TalemateCommand):
    """
    Will attempt to create an actual character from a currently non
    tracked character in the scene, by name.

    Once persisted this character can then participate in the scene.
    """

    name = "add_reinforcement"
    description = "Add a reinforcement to the world state"
    aliases = ["ws_ar"]

    async def run(self):
        scene = self.scene

        world_state = scene.world_state

        if not len(self.args):
            question = await wait_for_input("Ask reinforcement question")
        else:
            question = self.args[0]

        await world_state.add_reinforcement(question)


@register
class CmdRemoveReinforcement(TalemateCommand):
    """
    Will attempt to create an actual character from a currently non
    tracked character in the scene, by name.

    Once persisted this character can then participate in the scene.
    """

    name = "remove_reinforcement"
    description = "Remove a reinforcement from the world state"
    aliases = ["ws_rr"]

    async def run(self):
        scene = self.scene

        world_state = scene.world_state

        if not len(self.args):
            question = await wait_for_input("Ask reinforcement question")
        else:
            question = self.args[0]

        idx, reinforcement = await world_state.find_reinforcement(question)

        if idx is None:
            raise ValueError(f"Reinforcement {question} not found.")

        await world_state.remove_reinforcement(idx)


@register
class CmdUpdateReinforcements(TalemateCommand):
    """
    Will attempt to create an actual character from a currently non
    tracked character in the scene, by name.

    Once persisted this character can then participate in the scene.
    """

    name = "update_reinforcements"
    description = "Update the reinforcements in the world state"
    aliases = ["ws_ur"]

    async def run(self):
<<<<<<< HEAD
        scene = self.scene

=======
>>>>>>> fb2fa31f
        world_state = get_agent("world_state")

        await world_state.update_reinforcements(force=True)


@register
class CmdCheckPinConditions(TalemateCommand):
    """
    Will attempt to create an actual character from a currently non
    tracked character in the scene, by name.

    Once persisted this character can then participate in the scene.
    """

    name = "check_pin_conditions"
    description = "Check the pin conditions in the world state"
    aliases = ["ws_cpc"]

    async def run(self):
        world_state = get_agent("world_state")
        await world_state.check_pin_conditions()


@register
class CmdApplyWorldStateTemplate(TalemateCommand):
    """
    Will apply a world state template setting up
    automatic state tracking.
    """

    name = "apply_world_state_template"
    description = "Apply a world state template, creating an auto state reinforcement."
    aliases = ["ws_awst"]
    label = "Add state"

    async def run(self):
        scene = self.scene

        if not len(self.args):
            raise ValueError("No template name provided.")

        template_name = self.args[0]
        template_type = self.args[1] if len(self.args) > 1 else None

        character_name = self.args[2] if len(self.args) > 2 else None

        templates = await self.scene.world_state_manager.get_templates()

        try:
            template = getattr(templates, template_type)[template_name]
        except KeyError:
            raise ValueError(f"Template {template_name} not found.")

        reinforcement = (
            await scene.world_state_manager.apply_template_state_reinforcement(
                template, character_name=character_name, run_immediately=True
            )
        )

        response_data = {
            "template_name": template_name,
            "template_type": template_type,
            "reinforcement": reinforcement.model_dump() if reinforcement else None,
            "character_name": character_name,
        }

        if reinforcement is None:
            emit(
                "status",
                message="State already tracked.",
                status="info",
                data=response_data,
            )
        else:
            emit(
                "status",
                message="Auto state added.",
                status="success",
                data=response_data,
            )


@register
class CmdSummarizeAndPin(TalemateCommand):
    """
    Will take a message index and then walk back N messages
    summarizing the scene and pinning it to the context.
    """

    name = "summarize_and_pin"
    label = "Summarize and pin"
    description = "Summarize a snapshot of the scene and pin it to the world state"
    aliases = ["ws_sap"]

    async def run(self):
        scene = self.scene

        world_state = get_agent("world_state")

        if not self.scene.history:
            raise ValueError("No history to summarize.")

        message_id = int(self.args[0]) if len(self.args) else scene.history[-1].id
        num_messages = int(self.args[1]) if len(self.args) > 1 else 5

        await world_state.summarize_and_pin(message_id, num_messages=num_messages)


@register
class CmdDetermineCharacterDevelopment(TalemateCommand):
    """
    Will analyze whether or not the specified character has had
    some major development in the story.
    """

    name = "determine_character_development"
    description = "Determine the development of a character"
    aliases = ["ws_dcd"]

    async def run(self):
        scene = self.scene

        world_state = get_agent("world_state")
<<<<<<< HEAD
        creator = get_agent("creator")
=======
>>>>>>> fb2fa31f

        if not len(self.args):
            raise ValueError("No character name provided.")

        character_name = self.args[0]
<<<<<<< HEAD
        
        character = scene.get_character(character_name)
        
        if not character:
            raise ValueError(f"Character {character_name} not found.")

        instructions = await world_state.determine_character_development(character)
        
=======

        character = scene.get_character(character_name)

        if not character:
            raise ValueError(f"Character {character_name} not found.")

        await world_state.determine_character_development(character)
>>>>>>> fb2fa31f
        # updates = await creator.update_character_sheet(character, instructions)<|MERGE_RESOLUTION|>--- conflicted
+++ resolved
@@ -109,11 +109,6 @@
     aliases = ["ws_ur"]
 
     async def run(self):
-<<<<<<< HEAD
-        scene = self.scene
-
-=======
->>>>>>> fb2fa31f
         world_state = get_agent("world_state")
 
         await world_state.update_reinforcements(force=True)
@@ -237,31 +232,16 @@
         scene = self.scene
 
         world_state = get_agent("world_state")
-<<<<<<< HEAD
-        creator = get_agent("creator")
-=======
->>>>>>> fb2fa31f
 
         if not len(self.args):
             raise ValueError("No character name provided.")
 
         character_name = self.args[0]
-<<<<<<< HEAD
-        
+
         character = scene.get_character(character_name)
-        
+
         if not character:
             raise ValueError(f"Character {character_name} not found.")
 
-        instructions = await world_state.determine_character_development(character)
-        
-=======
-
-        character = scene.get_character(character_name)
-
-        if not character:
-            raise ValueError(f"Character {character_name} not found.")
-
         await world_state.determine_character_development(character)
->>>>>>> fb2fa31f
         # updates = await creator.update_character_sheet(character, instructions)