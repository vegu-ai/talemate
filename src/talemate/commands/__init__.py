--- conflicted
+++ resolved
@@ -1,19 +1,3 @@
-<<<<<<< HEAD
-from .base import TalemateCommand
-from .cmd_characters import *
-from .cmd_debug_tools import *
-from .cmd_rebuild_archive import CmdRebuildArchive
-from .cmd_rename import CmdRename
-from .cmd_regenerate import *
-from .cmd_reset import CmdReset
-from .cmd_save import CmdSave
-from .cmd_save_as import CmdSaveAs
-from .cmd_setenv import CmdSetEnvironmentToCreative, CmdSetEnvironmentToScene
-from .cmd_time_util import *
-from .cmd_tts import *
-from .cmd_world_state import *
-from .manager import Manager
-=======
 from .base import TalemateCommand  # noqa: F401
 from .cmd_characters import CmdActivateCharacter, CmdDeactivateCharacter  # noqa: F401
 from .cmd_debug_tools import (
@@ -40,5 +24,4 @@
     CmdSummarizeAndPin,  # noqa: F401
     CmdUpdateReinforcements,  # noqa: F401
 )
-from .manager import Manager  # noqa: F401
->>>>>>> fb2fa31f
+from .manager import Manager  # noqa: F401