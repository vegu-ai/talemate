import json

import pydantic
import structlog
import tiktoken
from openai import AsyncOpenAI, PermissionDeniedError

<<<<<<< HEAD
from talemate.client.base import ClientBase, ErrorAction, CommonDefaults
from talemate.client.registry import register
from talemate.config import load_config
=======
from talemate.client.base import ClientBase, ErrorAction, CommonDefaults, ExtraField
from talemate.client.registry import register
from talemate.client.remote import (
    EndpointOverride,
    EndpointOverrideMixin,
    endpoint_override_extra_fields,
)
from talemate.config import Client as BaseClientConfig, load_config
>>>>>>> fb2fa31f
from talemate.emit import emit
from talemate.emit.signals import handlers

__all__ = [
    "OpenAIClient",
]
log = structlog.get_logger("talemate")

# Edit this to add new models / remove old models
SUPPORTED_MODELS = [
    "gpt-3.5-turbo-0613",
    "gpt-3.5-turbo-0125",
    "gpt-3.5-turbo-16k",
    "gpt-3.5-turbo",
    "gpt-4",
    "gpt-4-1106-preview",
    "gpt-4-0125-preview",
    "gpt-4-turbo-preview",
    "gpt-4-turbo-2024-04-09",
    "gpt-4-turbo",
    "gpt-4o-2024-05-13",
    "gpt-4o-2024-08-06",
    "gpt-4o-2024-11-20",
    "gpt-4o-realtime-preview",
    "gpt-4o-mini-realtime-preview",
    "gpt-4o",
    "gpt-4o-mini",
    "o1",
    "o1-preview",
    "o1-mini",
    "o3-mini",
]

# any model starting with gpt-4- is assumed to support 'json_object'
# for others we need to explicitly state the model name
JSON_OBJECT_RESPONSE_MODELS = [
    "gpt-4o-2024-08-06",
    "gpt-4o-2024-11-20",
    "gpt-4o-realtime-preview",
    "gpt-4o-mini-realtime-preview",
    "gpt-4o",
    "gpt-4o-mini",
    "gpt-3.5-turbo-0125",
]


def num_tokens_from_messages(messages: list[dict], model: str = "gpt-3.5-turbo-0613"):
    """Return the number of tokens used by a list of messages."""
    try:
        encoding = tiktoken.encoding_for_model(model)
    except KeyError:
        encoding = tiktoken.get_encoding("cl100k_base")
    if model in {
        "gpt-3.5-turbo-0613",
        "gpt-3.5-turbo-16k-0613",
        "gpt-4-0314",
        "gpt-4-32k-0314",
        "gpt-4-0613",
        "gpt-4-32k-0613",
        "gpt-4-1106-preview",
    }:
        tokens_per_message = 3
        tokens_per_name = 1
    elif model == "gpt-3.5-turbo-0301":
        tokens_per_message = (
            4  # every message follows <|start|>{role/name}\n{content}<|end|>\n
        )
        tokens_per_name = -1  # if there's a name, the role is omitted
    elif "gpt-3.5-turbo" in model:
        return num_tokens_from_messages(messages, model="gpt-3.5-turbo-0613")
    elif "gpt-4" in model or "o1" in model or "o3" in model:
<<<<<<< HEAD
        print(
            "Warning: gpt-4 may update over time. Returning num tokens assuming gpt-4-0613."
        )
=======
>>>>>>> fb2fa31f
        return num_tokens_from_messages(messages, model="gpt-4-0613")
    else:
        raise NotImplementedError(
            f"""num_tokens_from_messages() is not implemented for model {model}. See https://github.com/openai/openai-python/blob/main/chatml.md for information on how messages are converted to tokens."""
        )
    num_tokens = 0
    for message in messages:
        num_tokens += tokens_per_message
        for key, value in message.items():
            if value is None:
                continue
            if isinstance(value, dict):
                value = json.dumps(value)
            num_tokens += len(encoding.encode(value))
            if key == "name":
                num_tokens += tokens_per_name
    num_tokens += 3  # every reply is primed with <|start|>assistant<|message|>
    return num_tokens


<<<<<<< HEAD
class Defaults(CommonDefaults, pydantic.BaseModel):
=======
class Defaults(EndpointOverride, CommonDefaults, pydantic.BaseModel):
>>>>>>> fb2fa31f
    max_token_length: int = 16384
    model: str = "gpt-4o"


<<<<<<< HEAD
@register()
class OpenAIClient(ClientBase):
=======
class ClientConfig(EndpointOverride, BaseClientConfig):
    pass


@register()
class OpenAIClient(EndpointOverrideMixin, ClientBase):
>>>>>>> fb2fa31f
    """
    OpenAI client for generating text.
    """

    client_type = "openai"
    conversation_retries = 0
    auto_break_repetition_enabled = False
    # TODO: make this configurable?
    decensor_enabled = False
<<<<<<< HEAD
=======
    config_cls = ClientConfig
>>>>>>> fb2fa31f

    class Meta(ClientBase.Meta):
        name_prefix: str = "OpenAI"
        title: str = "OpenAI"
        manual_model: bool = True
        manual_model_choices: list[str] = SUPPORTED_MODELS
        requires_prompt_template: bool = False
        defaults: Defaults = Defaults()
<<<<<<< HEAD
=======
        extra_fields: dict[str, ExtraField] = endpoint_override_extra_fields()
>>>>>>> fb2fa31f

    def __init__(self, model="gpt-4o", **kwargs):
        self.model_name = model
        self.api_key_status = None
<<<<<<< HEAD
=======
        self._reconfigure_endpoint_override(**kwargs)
>>>>>>> fb2fa31f
        self.config = load_config()
        super().__init__(**kwargs)

        handlers["config_saved"].connect(self.on_config_saved)

    @property
    def openai_api_key(self):
        return self.config.get("openai", {}).get("api_key")

    @property
    def supported_parameters(self):
        return [
            "temperature",
            "top_p",
            "presence_penalty",
            "max_tokens",
        ]

    def emit_status(self, processing: bool = None):
        error_action = None
        if processing is not None:
            self.processing = processing

        if self.openai_api_key:
            status = "busy" if self.processing else "idle"
            model_name = self.model_name
        else:
            status = "error"
            model_name = "No API key set"
            error_action = ErrorAction(
                title="Set API Key",
                action_name="openAppConfig",
                icon="mdi-key-variant",
                arguments=[
                    "application",
                    "openai_api",
                ],
            )

        if not self.model_name:
            status = "error"
            model_name = "No model loaded"

        self.current_status = status

<<<<<<< HEAD
        data={
=======
        data = {
>>>>>>> fb2fa31f
            "error_action": error_action.model_dump() if error_action else None,
            "meta": self.Meta().model_dump(),
            "enabled": self.enabled,
        }
<<<<<<< HEAD
        data.update(self._common_status_data()) 
=======
        data.update(self._common_status_data())
>>>>>>> fb2fa31f

        emit(
            "client_status",
            message=self.client_type,
            id=self.name,
            details=model_name,
            status=status if self.enabled else "disabled",
            data=data,
        )

    def set_client(self, max_token_length: int = None):
<<<<<<< HEAD
        if not self.openai_api_key:
=======
        if not self.openai_api_key and not self.endpoint_override_base_url_configured:
>>>>>>> fb2fa31f
            self.client = AsyncOpenAI(api_key="sk-1111")
            log.error("No OpenAI API key set")
            if self.api_key_status:
                self.api_key_status = False
                emit("request_client_status")
                emit("request_agent_status")
            return

        if not self.model_name:
            self.model_name = "gpt-3.5-turbo-16k"

        if max_token_length and not isinstance(max_token_length, int):
            max_token_length = int(max_token_length)

        model = self.model_name

<<<<<<< HEAD
        self.client = AsyncOpenAI(api_key=self.openai_api_key)
=======
        self.client = AsyncOpenAI(api_key=self.api_key, base_url=self.base_url)
>>>>>>> fb2fa31f
        if model == "gpt-3.5-turbo":
            self.max_token_length = min(max_token_length or 4096, 4096)
        elif model == "gpt-4":
            self.max_token_length = min(max_token_length or 8192, 8192)
        elif model == "gpt-3.5-turbo-16k":
            self.max_token_length = min(max_token_length or 16384, 16384)
        elif model.startswith("gpt-4o") and model != "gpt-4o-2024-05-13":
            self.max_token_length = min(max_token_length or 16384, 16384)
        elif model == "gpt-4o-2024-05-13":
            self.max_token_length = min(max_token_length or 4096, 4096)
        elif model == "gpt-4-1106-preview":
            self.max_token_length = min(max_token_length or 128000, 128000)
        else:
            self.max_token_length = max_token_length or 8192

        if not self.api_key_status:
            if self.api_key_status is False:
                emit("request_client_status")
                emit("request_agent_status")
            self.api_key_status = True

        log.info(
            "openai set client",
            max_token_length=self.max_token_length,
            provided_max_token_length=max_token_length,
            model=model,
        )

    def reconfigure(self, **kwargs):
        if kwargs.get("model"):
            self.model_name = kwargs["model"]
            self.set_client(kwargs.get("max_token_length"))

        if "enabled" in kwargs:
            self.enabled = bool(kwargs["enabled"])

        self._reconfigure_common_parameters(**kwargs)
<<<<<<< HEAD
=======
        self._reconfigure_endpoint_override(**kwargs)
>>>>>>> fb2fa31f

    def on_config_saved(self, event):
        config = event.data
        self.config = config
        self.set_client(max_token_length=self.max_token_length)

    def count_tokens(self, content: str):
        if not self.model_name:
            return 0
        return num_tokens_from_messages([{"content": content}], model=self.model_name)

    async def status(self):
        self.emit_status()

    def prompt_template(self, system_message: str, prompt: str):
        # only gpt-4-1106-preview supports json_object response coersion

        if "<|BOT|>" in prompt:
            _, right = prompt.split("<|BOT|>", 1)
            if right:
                prompt = prompt.replace("<|BOT|>", "\nStart your response with: ")
            else:
                prompt = prompt.replace("<|BOT|>", "")

        return prompt

    async def generate(self, prompt: str, parameters: dict, kind: str):
        """
        Generates text from the given prompt and parameters.
        """

<<<<<<< HEAD
        if not self.openai_api_key:
=======
        if not self.openai_api_key and not self.endpoint_override_base_url_configured:
>>>>>>> fb2fa31f
            raise Exception("No OpenAI API key set")

        # only gpt-4-* supports enforcing json object
        supports_json_object = (
            self.model_name.startswith("gpt-4-")
            or self.model_name in JSON_OBJECT_RESPONSE_MODELS
        )
        right = None
        expected_response = None
        try:
            _, right = prompt.split("\nStart your response with: ")
            expected_response = right.strip()
            if expected_response.startswith("{") and supports_json_object:
                parameters["response_format"] = {"type": "json_object"}
        except (IndexError, ValueError):
            pass

        human_message = {"role": "user", "content": prompt.strip()}
        system_message = {"role": "system", "content": self.get_system_message(kind)}
<<<<<<< HEAD
        
        # o1 and o3 models don't support system_message
        if "o1" in self.model_name or "o3" in self.model_name:
            messages=[human_message]
=======

        # o1 and o3 models don't support system_message
        if "o1" in self.model_name or "o3" in self.model_name:
            messages = [human_message]
>>>>>>> fb2fa31f
            # paramters need to be munged
            # `max_tokens` becomes `max_completion_tokens`
            if "max_tokens" in parameters:
                parameters["max_completion_tokens"] = parameters.pop("max_tokens")
<<<<<<< HEAD
                
            # temperature forced to 1
            if "temperature" in parameters:
                log.debug(f"{self.model_name} does not support temperature, forcing to 1")
                parameters["temperature"] = 1
                
=======

            # temperature forced to 1
            if "temperature" in parameters:
                log.debug(
                    f"{self.model_name} does not support temperature, forcing to 1"
                )
                parameters["temperature"] = 1

>>>>>>> fb2fa31f
            unsupported_params = [
                "presence_penalty",
                "top_p",
            ]
<<<<<<< HEAD
            
=======

>>>>>>> fb2fa31f
            for param in unsupported_params:
                if param in parameters:
                    log.debug(f"{self.model_name} does not support {param}, removing")
                    parameters.pop(param)
<<<<<<< HEAD
                    
        else:
            messages=[system_message, human_message]
=======

        else:
            messages = [system_message, human_message]
>>>>>>> fb2fa31f

        self.log.debug(
            "generate",
            prompt=prompt[:128] + " ...",
            parameters=parameters,
            system_message=system_message,
        )

        try:
<<<<<<< HEAD
            response = await self.client.chat.completions.create(
                model=self.model_name,
                messages=messages,
                **parameters,
            )

            response = response.choices[0].message.content
=======
            stream = await self.client.chat.completions.create(
                model=self.model_name,
                messages=messages,
                stream=True,
                **parameters,
            )

            response = ""

            # Iterate over streamed chunks
            async for chunk in stream:
                if not chunk.choices:
                    continue
                delta = chunk.choices[0].delta
                if delta and getattr(delta, "content", None):
                    content_piece = delta.content
                    response += content_piece
                    # Incrementally track token usage
                    self.update_request_tokens(self.count_tokens(content_piece))

            # self._returned_prompt_tokens = self.prompt_tokens(prompt)
            # self._returned_response_tokens = self.response_tokens(response)
>>>>>>> fb2fa31f

            # older models don't support json_object response coersion
            # and often like to return the response wrapped in ```json
            # so we strip that out if the expected response is a json object
            if (
                not supports_json_object
                and expected_response
                and expected_response.startswith("{")
            ):
                if response.startswith("```json") and response.endswith("```"):
                    response = response[7:-3].strip()

            if right and response.startswith(right):
                response = response[len(right) :].strip()

            return response
        except PermissionDeniedError as e:
            self.log.error("generate error", e=e)
            emit("status", message="OpenAI API: Permission Denied", status="error")
            return ""
<<<<<<< HEAD
        except Exception as e:
=======
        except Exception:
>>>>>>> fb2fa31f
            raise<|MERGE_RESOLUTION|>--- conflicted
+++ resolved
@@ -5,11 +5,6 @@
 import tiktoken
 from openai import AsyncOpenAI, PermissionDeniedError
 
-<<<<<<< HEAD
-from talemate.client.base import ClientBase, ErrorAction, CommonDefaults
-from talemate.client.registry import register
-from talemate.config import load_config
-=======
 from talemate.client.base import ClientBase, ErrorAction, CommonDefaults, ExtraField
 from talemate.client.registry import register
 from talemate.client.remote import (
@@ -18,7 +13,6 @@
     endpoint_override_extra_fields,
 )
 from talemate.config import Client as BaseClientConfig, load_config
->>>>>>> fb2fa31f
 from talemate.emit import emit
 from talemate.emit.signals import handlers
 
@@ -90,12 +84,6 @@
     elif "gpt-3.5-turbo" in model:
         return num_tokens_from_messages(messages, model="gpt-3.5-turbo-0613")
     elif "gpt-4" in model or "o1" in model or "o3" in model:
-<<<<<<< HEAD
-        print(
-            "Warning: gpt-4 may update over time. Returning num tokens assuming gpt-4-0613."
-        )
-=======
->>>>>>> fb2fa31f
         return num_tokens_from_messages(messages, model="gpt-4-0613")
     else:
         raise NotImplementedError(
@@ -116,26 +104,17 @@
     return num_tokens
 
 
-<<<<<<< HEAD
-class Defaults(CommonDefaults, pydantic.BaseModel):
-=======
 class Defaults(EndpointOverride, CommonDefaults, pydantic.BaseModel):
->>>>>>> fb2fa31f
     max_token_length: int = 16384
     model: str = "gpt-4o"
 
 
-<<<<<<< HEAD
-@register()
-class OpenAIClient(ClientBase):
-=======
 class ClientConfig(EndpointOverride, BaseClientConfig):
     pass
 
 
 @register()
 class OpenAIClient(EndpointOverrideMixin, ClientBase):
->>>>>>> fb2fa31f
     """
     OpenAI client for generating text.
     """
@@ -145,10 +124,7 @@
     auto_break_repetition_enabled = False
     # TODO: make this configurable?
     decensor_enabled = False
-<<<<<<< HEAD
-=======
     config_cls = ClientConfig
->>>>>>> fb2fa31f
 
     class Meta(ClientBase.Meta):
         name_prefix: str = "OpenAI"
@@ -157,18 +133,12 @@
         manual_model_choices: list[str] = SUPPORTED_MODELS
         requires_prompt_template: bool = False
         defaults: Defaults = Defaults()
-<<<<<<< HEAD
-=======
         extra_fields: dict[str, ExtraField] = endpoint_override_extra_fields()
->>>>>>> fb2fa31f
 
     def __init__(self, model="gpt-4o", **kwargs):
         self.model_name = model
         self.api_key_status = None
-<<<<<<< HEAD
-=======
         self._reconfigure_endpoint_override(**kwargs)
->>>>>>> fb2fa31f
         self.config = load_config()
         super().__init__(**kwargs)
 
@@ -214,20 +184,12 @@
 
         self.current_status = status
 
-<<<<<<< HEAD
-        data={
-=======
         data = {
->>>>>>> fb2fa31f
             "error_action": error_action.model_dump() if error_action else None,
             "meta": self.Meta().model_dump(),
             "enabled": self.enabled,
         }
-<<<<<<< HEAD
-        data.update(self._common_status_data()) 
-=======
         data.update(self._common_status_data())
->>>>>>> fb2fa31f
 
         emit(
             "client_status",
@@ -239,11 +201,7 @@
         )
 
     def set_client(self, max_token_length: int = None):
-<<<<<<< HEAD
-        if not self.openai_api_key:
-=======
         if not self.openai_api_key and not self.endpoint_override_base_url_configured:
->>>>>>> fb2fa31f
             self.client = AsyncOpenAI(api_key="sk-1111")
             log.error("No OpenAI API key set")
             if self.api_key_status:
@@ -260,11 +218,7 @@
 
         model = self.model_name
 
-<<<<<<< HEAD
-        self.client = AsyncOpenAI(api_key=self.openai_api_key)
-=======
         self.client = AsyncOpenAI(api_key=self.api_key, base_url=self.base_url)
->>>>>>> fb2fa31f
         if model == "gpt-3.5-turbo":
             self.max_token_length = min(max_token_length or 4096, 4096)
         elif model == "gpt-4":
@@ -302,10 +256,7 @@
             self.enabled = bool(kwargs["enabled"])
 
         self._reconfigure_common_parameters(**kwargs)
-<<<<<<< HEAD
-=======
         self._reconfigure_endpoint_override(**kwargs)
->>>>>>> fb2fa31f
 
     def on_config_saved(self, event):
         config = event.data
@@ -337,11 +288,7 @@
         Generates text from the given prompt and parameters.
         """
 
-<<<<<<< HEAD
-        if not self.openai_api_key:
-=======
         if not self.openai_api_key and not self.endpoint_override_base_url_configured:
->>>>>>> fb2fa31f
             raise Exception("No OpenAI API key set")
 
         # only gpt-4-* supports enforcing json object
@@ -361,29 +308,14 @@
 
         human_message = {"role": "user", "content": prompt.strip()}
         system_message = {"role": "system", "content": self.get_system_message(kind)}
-<<<<<<< HEAD
-        
-        # o1 and o3 models don't support system_message
-        if "o1" in self.model_name or "o3" in self.model_name:
-            messages=[human_message]
-=======
 
         # o1 and o3 models don't support system_message
         if "o1" in self.model_name or "o3" in self.model_name:
             messages = [human_message]
->>>>>>> fb2fa31f
             # paramters need to be munged
             # `max_tokens` becomes `max_completion_tokens`
             if "max_tokens" in parameters:
                 parameters["max_completion_tokens"] = parameters.pop("max_tokens")
-<<<<<<< HEAD
-                
-            # temperature forced to 1
-            if "temperature" in parameters:
-                log.debug(f"{self.model_name} does not support temperature, forcing to 1")
-                parameters["temperature"] = 1
-                
-=======
 
             # temperature forced to 1
             if "temperature" in parameters:
@@ -392,29 +324,18 @@
                 )
                 parameters["temperature"] = 1
 
->>>>>>> fb2fa31f
             unsupported_params = [
                 "presence_penalty",
                 "top_p",
             ]
-<<<<<<< HEAD
-            
-=======
-
->>>>>>> fb2fa31f
+
             for param in unsupported_params:
                 if param in parameters:
                     log.debug(f"{self.model_name} does not support {param}, removing")
                     parameters.pop(param)
-<<<<<<< HEAD
-                    
-        else:
-            messages=[system_message, human_message]
-=======
 
         else:
             messages = [system_message, human_message]
->>>>>>> fb2fa31f
 
         self.log.debug(
             "generate",
@@ -424,15 +345,6 @@
         )
 
         try:
-<<<<<<< HEAD
-            response = await self.client.chat.completions.create(
-                model=self.model_name,
-                messages=messages,
-                **parameters,
-            )
-
-            response = response.choices[0].message.content
-=======
             stream = await self.client.chat.completions.create(
                 model=self.model_name,
                 messages=messages,
@@ -455,7 +367,6 @@
 
             # self._returned_prompt_tokens = self.prompt_tokens(prompt)
             # self._returned_response_tokens = self.response_tokens(response)
->>>>>>> fb2fa31f
 
             # older models don't support json_object response coersion
             # and often like to return the response wrapped in ```json
@@ -476,9 +387,5 @@
             self.log.error("generate error", e=e)
             emit("status", message="OpenAI API: Permission Denied", status="error")
             return ""
-<<<<<<< HEAD
-        except Exception as e:
-=======
         except Exception:
->>>>>>> fb2fa31f
             raise