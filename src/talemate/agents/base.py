--- conflicted
+++ resolved
@@ -6,18 +6,10 @@
 import re
 from abc import ABC
 from functools import wraps
-<<<<<<< HEAD
-from typing import TYPE_CHECKING, Callable, List, Optional, Union
-import uuid
-import pydantic
-import structlog
-from blinker import signal
-=======
 from typing import Callable, Union
 import uuid
 import pydantic
 import structlog
->>>>>>> fb2fa31f
 
 import talemate.emit.async_signals
 import talemate.instance as instance
@@ -26,10 +18,7 @@
 from talemate.emit import emit
 from talemate.events import GameLoopStartEvent
 from talemate.context import active_scene
-<<<<<<< HEAD
-=======
 import talemate.config as config
->>>>>>> fb2fa31f
 from talemate.client.context import (
     ClientContext,
     set_client_context_attribute,
@@ -49,10 +38,7 @@
 
 log = structlog.get_logger("talemate.agents.base")
 
-<<<<<<< HEAD
-=======
-
->>>>>>> fb2fa31f
+
 class AgentActionConditional(pydantic.BaseModel):
     attribute: str
     value: int | float | str | bool | list[int | float | str | bool] | None = None
@@ -62,10 +48,7 @@
     type: str
     text: str
 
-<<<<<<< HEAD
-=======
-
->>>>>>> fb2fa31f
+
 class AgentActionConfig(pydantic.BaseModel):
     type: str
     label: str
@@ -83,11 +66,7 @@
     condition: Union[AgentActionConditional, None] = None
     title: Union[str, None] = None
     value_migration: Union[Callable, None] = pydantic.Field(default=None, exclude=True)
-<<<<<<< HEAD
-    
-=======
-
->>>>>>> fb2fa31f
+
     note_on_value: dict[str, AgentActionNote] = pydantic.Field(default_factory=dict)
 
     class Config:
@@ -107,37 +86,13 @@
     quick_toggle: bool = False
     experimental: bool = False
 
-<<<<<<< HEAD
-=======
-
->>>>>>> fb2fa31f
+
 class AgentDetail(pydantic.BaseModel):
     value: Union[str, None] = None
     description: Union[str, None] = None
     icon: Union[str, None] = None
     color: str = "grey"
 
-<<<<<<< HEAD
-class DynamicInstruction(pydantic.BaseModel):
-    title: str
-    content: str
-    
-    def __str__(self) -> str:
-        return "\n".join(
-            [
-                f"<|SECTION:{self.title}|>",
-                self.content,
-                "<|CLOSE_SECTION|>"
-            ]
-        )
-        
-
-def args_and_kwargs_to_dict(fn, args: list, kwargs: dict, filter:list[str] = None) -> dict:
-    """
-    Takes a list of arguments and a dict of keyword arguments and returns
-    a dict mapping parameter names to their values.
-    
-=======
 
 class DynamicInstruction(pydantic.BaseModel):
     title: str
@@ -156,17 +111,12 @@
     Takes a list of arguments and a dict of keyword arguments and returns
     a dict mapping parameter names to their values.
 
->>>>>>> fb2fa31f
     Args:
         fn: The function whose parameters we want to map
         args: List of positional arguments
         kwargs: Dictionary of keyword arguments
         filter: List of parameter names to include in the result, if None all parameters are included
-<<<<<<< HEAD
-    
-=======
-
->>>>>>> fb2fa31f
+
     Returns:
         Dict mapping parameter names to their values
     """
@@ -175,61 +125,36 @@
     bound_args.apply_defaults()
     rv = dict(bound_args.arguments)
     rv.pop("self", None)
-<<<<<<< HEAD
-    
-=======
-
->>>>>>> fb2fa31f
+
     if filter:
         for key in list(rv.keys()):
             if key not in filter:
                 rv.pop(key)
-<<<<<<< HEAD
-    
-=======
-
->>>>>>> fb2fa31f
+
     return rv
 
 
 class store_context_state:
     """
     Flag to store a function's arguments in the agent's context state.
-<<<<<<< HEAD
-    
+
     Any arguments passed to the function will be stored in the agent's context
-    
+
     If no arguments are passed, all arguments will be stored.
-    
+
     Keyword arguments can be passed to store additional values in the context state.
     """
+
     def __init__(self, *args, **kwargs):
         self.args = args
         self.kwargs = kwargs
-        
-=======
-
-    Any arguments passed to the function will be stored in the agent's context
-
-    If no arguments are passed, all arguments will be stored.
-
-    Keyword arguments can be passed to store additional values in the context state.
-    """
-
-    def __init__(self, *args, **kwargs):
-        self.args = args
-        self.kwargs = kwargs
-
->>>>>>> fb2fa31f
+
     def __call__(self, fn):
         fn.store_context_state = self.args
         fn.store_context_state_kwargs = self.kwargs
         return fn
 
-<<<<<<< HEAD
-=======
-
->>>>>>> fb2fa31f
+
 def set_processing(fn):
     """
     decorator that emits the agent status as processing while the function
@@ -243,33 +168,6 @@
     async def wrapper(self, *args, **kwargs):
         with ClientContext():
             scene = active_scene.get()
-<<<<<<< HEAD
-            
-            if scene:
-                scene.continue_actions()
-                
-            if getattr(scene, "config", None):
-                set_client_context_attribute("app_config_system_prompts", scene.config.get("system_prompts", {}))
-            
-            with ActiveAgent(self, fn, args, kwargs) as active_agent_context:
-                try:
-                    await self.emit_status(processing=True)
-                    
-                    # Now pass the complete args list
-                    if getattr(fn, "store_context_state", None) is not None:
-                        all_args = args_and_kwargs_to_dict(
-                            fn, [self] + list(args), kwargs, getattr(fn, "store_context_state", [])
-                        )
-                        if getattr(fn, "store_context_state_kwargs", None) is not None:
-                            all_args.update(getattr(fn, "store_context_state_kwargs", {}))
-                        
-                        all_args[f"fn_{fn.__name__}"] = True
-                        
-                        active_agent_context.state_params = all_args
-                            
-                        self.set_context_states(**all_args)
-        
-=======
 
             if scene:
                 scene.continue_actions()
@@ -302,7 +200,6 @@
 
                         self.set_context_states(**all_args)
 
->>>>>>> fb2fa31f
                     return await fn(self, *args, **kwargs)
                 finally:
                     try:
@@ -328,16 +225,6 @@
     websocket_handler = None
     essential = True
     ready_check_error = None
-<<<<<<< HEAD
-    
-    @classmethod
-    def init_actions(cls, actions: dict[str, AgentAction] | None = None) -> dict[str, AgentAction]:
-        if actions is None:
-            actions = {}
-        
-        return actions
-    
-=======
 
     @classmethod
     def init_actions(
@@ -348,7 +235,6 @@
 
         return actions
 
->>>>>>> fb2fa31f
     @property
     def agent_details(self):
         if hasattr(self, "client"):
@@ -357,13 +243,6 @@
         return None
 
     @property
-<<<<<<< HEAD
-    def verbose_name(self):
-        return self.agent_type.capitalize()
-
-    @property
-=======
->>>>>>> fb2fa31f
     def ready(self):
         if not getattr(self.client, "enabled", True):
             return False
@@ -444,45 +323,19 @@
             return {}
 
         return {k: v.model_dump() for k, v in self.actions.items()}
-<<<<<<< HEAD
-    
+
     # scene state
-    
-    
+
     def context_fingerpint(self, extra: list[str] = []) -> str | None:
         active_agent_context = active_agent.get()
-        
+
         if not active_agent_context:
             return None
-        
-=======
-
-    # scene state
-
-    def context_fingerpint(self, extra: list[str] = []) -> str | None:
-        active_agent_context = active_agent.get()
-
-        if not active_agent_context:
-            return None
-
->>>>>>> fb2fa31f
+
         if self.scene.history:
             fingerprint = f"{self.scene.history[-1].fingerprint}-{active_agent_context.first.fingerprint}"
         else:
             fingerprint = f"START-{active_agent_context.first.fingerprint}"
-<<<<<<< HEAD
-            
-        for extra_key in extra:
-            fingerprint += f"-{hash(extra_key)}"
-        
-        return fingerprint
-    
-    
-    def get_scene_state(self, key:str, default=None):
-        agent_state = self.scene.agent_state.get(self.agent_type, {})
-        return agent_state.get(key, default)
-        
-=======
 
         for extra_key in extra:
             fingerprint += f"-{hash(extra_key)}"
@@ -493,47 +346,24 @@
         agent_state = self.scene.agent_state.get(self.agent_type, {})
         return agent_state.get(key, default)
 
->>>>>>> fb2fa31f
     def set_scene_states(self, **kwargs):
         agent_state = self.scene.agent_state.get(self.agent_type, {})
         for key, value in kwargs.items():
             agent_state[key] = value
         self.scene.agent_state[self.agent_type] = agent_state
-<<<<<<< HEAD
-    
+
     def dump_scene_state(self):
         return self.scene.agent_state.get(self.agent_type, {})
-    
+
     # active agent context state
-    
-    def get_context_state(self, key:str, default=None):
-=======
-
-    def dump_scene_state(self):
-        return self.scene.agent_state.get(self.agent_type, {})
-
-    # active agent context state
 
     def get_context_state(self, key: str, default=None):
->>>>>>> fb2fa31f
         key = f"{self.agent_type}__{key}"
         try:
             return active_agent.get().state.get(key, default)
         except AttributeError:
             log.warning("get_context_state error", agent=self.agent_type, key=key)
             return default
-<<<<<<< HEAD
-        
-    def set_context_states(self, **kwargs):
-        try:
-            
-            items = {f"{self.agent_type}__{k}": v for k, v in kwargs.items()}
-            active_agent.get().state.update(items)
-            log.debug("set_context_states", agent=self.agent_type, state=active_agent.get().state)
-        except AttributeError:
-            log.error("set_context_states error", agent=self.agent_type, kwargs=kwargs)
-        
-=======
 
     def set_context_states(self, **kwargs):
         try:
@@ -547,21 +377,14 @@
         except AttributeError:
             log.error("set_context_states error", agent=self.agent_type, kwargs=kwargs)
 
->>>>>>> fb2fa31f
     def dump_context_state(self):
         try:
             return active_agent.get().state
         except AttributeError:
             return {}
-<<<<<<< HEAD
-    
+
     ###
-    
-=======
-
-    ###
-
->>>>>>> fb2fa31f
+
     async def _handle_ready_check(self, fut: asyncio.Future):
         callback_failure = getattr(self, "on_ready_check_failure", None)
         if fut.cancelled():
@@ -611,28 +434,13 @@
             if not action.config:
                 continue
 
-<<<<<<< HEAD
-            for config_key, config in action.config.items():
-                try:
-                    config.value = (
-=======
             for config_key, _config in action.config.items():
                 try:
                     _config.value = (
->>>>>>> fb2fa31f
                         kwargs.get("actions", {})
                         .get(action_key, {})
                         .get("config", {})
                         .get(config_key, {})
-<<<<<<< HEAD
-                        .get("value", config.value)
-                    )
-                    if config.value_migration and callable(config.value_migration):
-                        config.value = config.value_migration(config.value)
-                except AttributeError:
-                    pass
-
-=======
                         .get("value", _config.value)
                     )
                     if _config.value_migration and callable(_config.value_migration):
@@ -672,7 +480,6 @@
         )
         config.save_config(app_config)
 
->>>>>>> fb2fa31f
     async def on_game_loop_start(self, event: GameLoopStartEvent):
         """
         Finds all ActionConfigs that have a scope of "scene" and resets them to their default values
@@ -685,21 +492,6 @@
             if not action.config:
                 continue
 
-<<<<<<< HEAD
-            for _, config in action.config.items():
-                if config.scope == "scene":
-                    # if default_value is None, just use the `type` of the current
-                    # value
-                    if config.default_value is None:
-                        default_value = type(config.value)()
-                    else:
-                        default_value = config.default_value
-
-                    log.debug(
-                        "resetting config", config=config, default_value=default_value
-                    )
-                    config.value = default_value
-=======
             for _, _config in action.config.items():
                 if _config.scope == "scene":
                     # if default_value is None, just use the `type` of the current
@@ -713,7 +505,6 @@
                         "resetting config", config=_config, default_value=default_value
                     )
                     _config.value = default_value
->>>>>>> fb2fa31f
 
         await self.emit_status()
 
@@ -723,17 +514,10 @@
         # status is "busy"
         #
         # increase / decrease based on value of `processing`
-<<<<<<< HEAD
 
         if getattr(self, "processing", None) is None:
             self.processing = 0
 
-=======
-
-        if getattr(self, "processing", None) is None:
-            self.processing = 0
-
->>>>>>> fb2fa31f
         if processing is False:
             self.processing -= 1
             self.processing = max(0, self.processing)
@@ -752,13 +536,9 @@
 
         await asyncio.sleep(0.01)
 
-<<<<<<< HEAD
-    async def _handle_background_processing(self, fut: asyncio.Future, error_handler = None):
-=======
     async def _handle_background_processing(
         self, fut: asyncio.Future, error_handler=None
     ):
->>>>>>> fb2fa31f
         try:
             if fut.cancelled():
                 return
@@ -781,11 +561,7 @@
             self.processing_bg -= 1
             await self.emit_status()
 
-<<<<<<< HEAD
-    async def set_background_processing(self, task: asyncio.Task, error_handler = None):
-=======
     async def set_background_processing(self, task: asyncio.Task, error_handler=None):
->>>>>>> fb2fa31f
         log.info("set_background_processing", agent=self.agent_type)
         if not hasattr(self, "processing_bg"):
             self.processing_bg = 0
@@ -794,13 +570,9 @@
 
         await self.emit_status()
         task.add_done_callback(
-<<<<<<< HEAD
-            lambda fut: asyncio.create_task(self._handle_background_processing(fut, error_handler))
-=======
             lambda fut: asyncio.create_task(
                 self._handle_background_processing(fut, error_handler)
             )
->>>>>>> fb2fa31f
         )
 
     def connect(self, scene):
@@ -873,10 +645,6 @@
         """
         return False
 
-<<<<<<< HEAD
-
-=======
->>>>>>> fb2fa31f
     @set_processing
     async def delegate(self, fn: Callable, *args, **kwargs):
         """
@@ -884,22 +652,6 @@
         by the agent.
         """
         return await fn(*args, **kwargs)
-<<<<<<< HEAD
-        
-    async def emit_message(self, header:str, message:str | list[dict], meta: dict = None, **data):
-        if not data:
-            data = {}
-            
-        if not meta:
-            meta = {}
-        
-        if "uuid" not in data:
-            data["uuid"] = str(uuid.uuid4())
-            
-        if "agent" not in data:
-            data["agent"] = self.agent_type
-        
-=======
 
     async def emit_message(
         self, header: str, message: str | list[dict], meta: dict = None, **data
@@ -916,7 +668,6 @@
         if "agent" not in data:
             data["agent"] = self.agent_type
 
->>>>>>> fb2fa31f
         data["header"] = header
         emit(
             "agent_message",
@@ -925,34 +676,22 @@
             meta=meta,
             websocket_passthrough=True,
         )
-<<<<<<< HEAD
-        
-=======
-
-
->>>>>>> fb2fa31f
+
+
 @dataclasses.dataclass
 class AgentEmission:
     agent: Agent
 
-<<<<<<< HEAD
-=======
-
->>>>>>> fb2fa31f
+
 @dataclasses.dataclass
 class AgentTemplateEmission(AgentEmission):
     template_vars: dict = dataclasses.field(default_factory=dict)
     response: str = None
-<<<<<<< HEAD
-    dynamic_instructions: list[DynamicInstruction] = dataclasses.field(default_factory=list)
-    
-=======
     dynamic_instructions: list[DynamicInstruction] = dataclasses.field(
         default_factory=list
     )
 
 
->>>>>>> fb2fa31f
 @dataclasses.dataclass
 class RagBuildSubInstructionEmission(AgentEmission):
     sub_instruction: str | None = None