--- conflicted
+++ resolved
@@ -84,12 +84,8 @@
     def tune_prompt_parameters(self, parameters: dict, kind: str):
         super().tune_prompt_parameters(parameters, kind)
 
-<<<<<<< HEAD
-        allowed_params = ["max_tokens", "presence_penalty", "top_p", "temperature", "frequency_penalty"]
-=======
         allowed_params = ["max_tokens", "presence_penalty", "top_p", "temperature"]
->>>>>>> ddfbd689
-
+        
         # drop unsupported params
         for param in list(parameters.keys()):
             if param not in allowed_params:
