--- conflicted
+++ resolved
@@ -35,8 +35,6 @@
             </template>
         </v-tooltip>
 
-<<<<<<< HEAD
-=======
         <!-- if in creative mode provide a button to exit -->
         <v-tooltip v-if="scene?.environment === 'creative'" text="Exit creative mode">
             <template v-slot:activator="{ props }">
@@ -46,7 +44,6 @@
                 </v-chip>
             </template>
         </v-tooltip>
->>>>>>> fb2fa31f
     </v-sheet>
 
     <!-- Hotbuttons Section -->
@@ -121,153 +118,6 @@
         <v-card class="hotbuttons-section-2">
             <v-card-text class="pa-2">
                 <div class="d-flex flex-wrap align-center" style="gap: 4px;">
-<<<<<<< HEAD
-
-                <!-- actor actions -->
-
-                <SceneToolsActor :disabled="appBusy" :npc-characters="npc_characters" />
-
-                <!-- narrator actions -->
-
-                <SceneToolsNarrator :disabled="appBusy" ref="narratorTools" :npc-characters="npc_characters" />
-
-                <!-- director actions -->
-
-                <SceneToolsDirector :disabled="appBusy" ref="directorTools" :npc-characters="npc_characters" />
-
-                <!-- advance time -->
-
-                <v-menu>
-                    <template v-slot:activator="{ props }">
-                        <v-btn class="hotkey mx-1" v-bind="props" :disabled="appBusy" color="primary" icon variant="text">
-                            <v-icon>mdi-clock</v-icon>
-                        </v-btn>
-                    </template>
-                    <v-list density="compact">
-                        <v-list-subheader>Advance Time</v-list-subheader>
-                        <v-list-item density="compact" v-for="(option, index) in advanceTimeOptions" :key="index"
-                            @click="sendHotButtonMessage('!advance_time:' + option.value)">
-                            <v-list-item-title density="compact" class="text-capitalize">{{ option.title }}</v-list-item-title>
-                        </v-list-item>
-                    </v-list>
-                </v-menu>
-
-                <!-- world tools -->
-
-                <v-menu max-width="500px">
-                    <template v-slot:activator="{ props }">
-                        <v-btn class="hotkey mx-1" v-bind="props" :disabled="appBusy" color="primary" icon variant="text">
-                            <v-icon>mdi-earth</v-icon>
-                        </v-btn>
-                    </template>
-                    <v-list>
-
-                        <v-list-subheader>Automatic state updates</v-list-subheader>
-                        <div v-if="!worldStateReinforcementFavoriteExists()">
-                            <v-alert dense variant="text" color="grey" icon="mdi-cube-scan">
-                                <span>There are no favorite world state templates. You can add them in the <b>World State Manager</b>. Favorites will be shown here.
-                                </span>
-                            </v-alert>
-                        </div>
-                        <div v-else>
-
-                            <!-- character templates -->
-
-                            <div v-for="npc_name in npc_characters" :key="npc_name">
-                                <v-list-item v-for="(template, index) in worldStateReinforcementFavoritesForNPCs()" :key="index"
-                                    @click="handleClickWorldStateTemplate(template, npc_name)"
-                                    prepend-icon="mdi-account">
-                                    <template v-slot:append>
-                                        <v-icon v-if="getTrackedCharacterState(npc_name, template.query) !== null" color="success">mdi-check-circle-outline</v-icon>
-                                    </template>
-                                    <v-list-item-title>{{ template.name }} ({{ npc_name }})</v-list-item-title>
-                                    <v-list-item-subtitle>{{ template.description }}</v-list-item-subtitle>
-                                </v-list-item>
-                            </div>
-
-                            <!-- player templates -->
-
-                            <v-list-item v-for="(template, index) in worldStateReinforcementFavoritesForPlayer()" :key="'player' + index"
-                                @click="handleClickWorldStateTemplate(template, getPlayerCharacterName())"
-                                prepend-icon="mdi-account-tie">
-                                <template v-slot:append>
-                                    <v-icon v-if="getTrackedCharacterState(getPlayerCharacterName(), template.query) !== null" color="success">mdi-check-circle-outline</v-icon>
-                                </template>
-                                <v-list-item-title>{{ template.name }} ({{ getPlayerCharacterName() }})</v-list-item-title>
-                                <v-list-item-subtitle>
-                                    {{ template.description }}
-                                </v-list-item-subtitle>
-                            </v-list-item>
-
-                            <!-- world entry templates -->
-
-                            <v-list-item v-for="(template, index) in worldStateReinforcementFavoritesForWorldEntry()" :key="'worldEntry' + index"
-                                @click="handleClickWorldStateTemplate(template)"
-                                prepend-icon="mdi-earth">
-                                <template v-slot:append>
-                                    <v-icon v-if="getTrackedWorldState(template.query) !== null" color="success">mdi-check-circle-outline</v-icon>
-                                </template>
-                                <v-list-item-title>{{ template.name }}</v-list-item-title>
-                                <v-list-item-subtitle>{{ template.description }}</v-list-item-subtitle>
-                            </v-list-item>
-
-                        </div>
-
-                        <v-list-subheader>World State Tools</v-list-subheader>
-                        <!-- open world state manager -->
-                        <v-list-item density="compact" prepend-icon="mdi-book-open-page-variant" @click="openWorldStateManager()">
-                            <v-list-item-title>Open the world state manager</v-list-item-title>
-                            <v-list-item-subtitle>Manage characters, context and automatic state updates</v-list-item-subtitle>
-                        </v-list-item>
-                        <!-- update world state -->
-                        <v-list-item density="compact" prepend-icon="mdi-refresh" @click="updateWorlState()">
-                            <v-list-item-title>Update the world state</v-list-item-title>
-                            <v-list-item-subtitle>Refresh the current world state snapshot</v-list-item-subtitle>
-                        </v-list-item>
-                    </v-list>
-                </v-menu>
-                
-
-                <!-- creative tools -->
-                
-                <SceneToolsCreative 
-                    :disabled="appBusy"
-                    :active-characters="activeCharacters"
-                    :inactive-characters="inactiveCharacters"
-                    :passive-characters="passiveCharacters"
-                    :player-character-name="playerCharacterName"
-                    :scene="scene"
-                    :world-state-templates="worldStateTemplates"
-                />
-                <!-- visualizer actions -->
-             
-                <v-menu>
-                    <template v-slot:activator="{ props }">
-                        <v-progress-circular class="ml-1 mr-1" size="24" v-if="agentStatus.visual && agentStatus.visual.busy" indeterminate="disable-shrink"
-                        color="secondary"></v-progress-circular>   
-                        <v-btn v-else class="hotkey mx-1" v-bind="props" :disabled="appBusy || !visualAgentReady" color="primary" icon variant="text">
-                            <v-icon>mdi-image-frame</v-icon>
-                        </v-btn>
-                    </template>
-                    <v-list>
-                        <v-list-subheader>Visualize</v-list-subheader>
-                        <!-- environment -->
-                        <v-list-item @click="sendHotButtonMessage('!vis_env')" prepend-icon="mdi-image-filter-hdr">
-                            <v-list-item-title>Visualize Environment</v-list-item-title>
-                            <v-list-item-subtitle>Generate a background image of the environment</v-list-item-subtitle>
-                        </v-list-item>
-                        <!-- npcs -->
-                        <v-list-item v-for="npc_name in npc_characters" :key="npc_name"
-                            @click="sendHotButtonMessage('!vis_char:' + npc_name)" prepend-icon="mdi-brush">
-                            <v-list-item-title>Visualize {{ npc_name }}</v-list-item-title>
-                            <v-list-item-subtitle>Generate a portrait of {{ npc_name }}</v-list-item-subtitle>
-                        </v-list-item>
-                    </v-list>
-                </v-menu>
-
-                <!-- save menu -->
-
-=======
 
                 <!-- actor actions -->
 
@@ -396,7 +246,6 @@
 
                 <!-- save menu -->
 
->>>>>>> fb2fa31f
                 <v-menu>
                     <template v-slot:activator="{ props }">
                         <v-btn class="hotkey mx-1" v-bind="props" :disabled="appBusy" color="primary" icon variant="text">
@@ -429,11 +278,8 @@
 import SceneToolsNarrator from './SceneToolsNarrator.vue';
 import SceneToolsActor from './SceneToolsActor.vue';
 import SceneToolsCreative from './SceneToolsCreative.vue';
-<<<<<<< HEAD
-=======
 import SceneToolsVisual from './SceneToolsVisual.vue';
 
->>>>>>> fb2fa31f
 export default {
 
     name: 'SceneTools',
@@ -442,10 +288,7 @@
         SceneToolsNarrator,
         SceneToolsActor,
         SceneToolsCreative,
-<<<<<<< HEAD
-=======
         SceneToolsVisual,
->>>>>>> fb2fa31f
     },
     props: {
         appBusy: Boolean,
@@ -707,13 +550,10 @@
             this.getWebsocket().send(JSON.stringify({ type: 'interrupt' }));
         },
 
-<<<<<<< HEAD
-=======
         exitCreativeMode() {
             this.sendHotButtonMessage('!setenv_scene');
         },
 
->>>>>>> fb2fa31f
         // Handle incoming messages
 
         handleMessage(data) {
