--- conflicted
+++ resolved
@@ -1,11 +1,5 @@
 {% set extra_context_content -%}
 {% include "extra-context.jinja2" %}
-<<<<<<< HEAD
-<|SECTION:{{ character.name|upper }}|>
-{{ character.sheet}}
-<|CLOSE_SECTION|>
-=======
->>>>>>> fb2fa31f
 {% endset %}
 {{ extra_context_content }}
 {% set extra_context_tokens = count_tokens(extra_context_content) %}
