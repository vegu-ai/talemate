{% set summary_target = "chapter "+to_str(num_extra_context+1) %}
{% if summarization_method == "facts" -%}
{% set output_type = "factual list" -%}
{% set max_length = "" %}
{% else -%}
{% set output_type = "narrative description" -%}
{% set max_length = " Length: 1 - 2 paragraphs" %}
{% endif -%}
<<<<<<< HEAD
=======
{% with task_instructions="Use it to guide the content of your summary."%}{% include "scene-intent.jinja2" %}{% endwith %}
>>>>>>> fb2fa31f
{% if extra_context -%}
<|SECTION:PREVIOUS CHAPTERS|>
{% for chapter_summary in extra_context %}
## Chapter {{ loop.index }}
{{ chapter_summary }}

{% endfor %}
<|CLOSE_SECTION|>
{% endif -%}
<|SECTION:{{ summary_target.upper() }} (To be summarized)|>
{{ dialogue }}
<|CLOSE_SECTION|>
{% if generation_options and generation_options.writing_style %}
<|SECTION:WRITING STYLE|>
{{ generation_options.writing_style.instructions }}
<|CLOSE_SECTION|>
{% endif %}

{% include "dynamic-instructions.jinja2" %}
<|SECTION:TASK|>
Summarize {{ summary_target }} into a {{output_type}}.

This is a specific chapter from {{ scene.context }}.
{% if output_type == "narrative description" %}
The tone of the summary must match the tone of the dialogue.
{% endif %}

{% if summarization_method == "long" -%}
This should be a detailed summary of the dialogue, including all the juicy details.
{% set max_length = " Length: 1 - 3 paragraphs" %}
{% elif summarization_method == "short" -%}
This should be a short and specific summary of the dialogue, including the most important details. 2 - 3 sentences.
{% set max_length = " Length: 1 paragraph" %}
{% endif -%}

YOU MUST ONLY SUMMARIZE THE CONTENT EXPLICITLY STATED WITHIN {{ summary_target.upper() }}. 
<<<<<<< HEAD
YOU MUST NOT INCLUDE OR REPEAT THE PREVIOUS CONTEXT iN YOUR SUMMARY.
YOU MUST NOT QUOTE DIALOGUE.

=======
YOU MUST NOT INCLUDE OR REPEAT THE PREVIOUS CONTEXT IN YOUR SUMMARY.
YOU MUST NOT QUOTE DIALOGUE.

While it is ok, even recommended, to use an analytical approach during your analysis, you must never mention or directly reference the analysis in the actual text of the summary - furthermore refrain from directly mentioning the words "{{ summary_target }}" in the summary as it is supposed to be a narrative summary.

>>>>>>> fb2fa31f
{% if output_type == "narrative description" %}
Provide a summarized {{output_type}} of {{ summary_target }}.
{% elif output_type == "factual list" %}
Provide a highly accurate numerical chronological list of the events and state changes that occur in {{ summary_target }}. Important is anything that causes a state change in the scene, characters or objects. Use simple, clear language, and note details. Use exact words. Note all the state changes. Leave nothing out.
{% endif %}

{% if extra_context %}Use the previous context to inform your understanding of the whole story, but only summarize what is explicitly mentioned in {{ summary_target }}.{% endif -%}

{% if extra_instructions -%}
{{ extra_instructions }}
{% endif -%}
Your response must follow this format:

ANALYSIS: <brief analysis the cross over point from previous chapters to {{ summary_target }}. How does {{ summary_target }} start and what should be in the summary.>
<<<<<<< HEAD
=======
{% if scene and scene.writing_style %}WRITING STYLE: <brief understanding of the writing style requirements and the story intention. Note at least one example where you will apply it.>{% endif %}
>>>>>>> fb2fa31f
SUMMARY: <summary of {{ summary_target }} based on analysis.{{ max_length }}>
<|CLOSE_SECTION|>
<|SECTION:SUMMARY OF {{ summary_target.upper() }}|>
{{ set_prepared_response("ANALYSIS:") }}<|MERGE_RESOLUTION|>--- conflicted
+++ resolved
@@ -6,10 +6,7 @@
 {% set output_type = "narrative description" -%}
 {% set max_length = " Length: 1 - 2 paragraphs" %}
 {% endif -%}
-<<<<<<< HEAD
-=======
 {% with task_instructions="Use it to guide the content of your summary."%}{% include "scene-intent.jinja2" %}{% endwith %}
->>>>>>> fb2fa31f
 {% if extra_context -%}
 <|SECTION:PREVIOUS CHAPTERS|>
 {% for chapter_summary in extra_context %}
@@ -46,17 +43,11 @@
 {% endif -%}
 
 YOU MUST ONLY SUMMARIZE THE CONTENT EXPLICITLY STATED WITHIN {{ summary_target.upper() }}. 
-<<<<<<< HEAD
-YOU MUST NOT INCLUDE OR REPEAT THE PREVIOUS CONTEXT iN YOUR SUMMARY.
-YOU MUST NOT QUOTE DIALOGUE.
-
-=======
 YOU MUST NOT INCLUDE OR REPEAT THE PREVIOUS CONTEXT IN YOUR SUMMARY.
 YOU MUST NOT QUOTE DIALOGUE.
 
 While it is ok, even recommended, to use an analytical approach during your analysis, you must never mention or directly reference the analysis in the actual text of the summary - furthermore refrain from directly mentioning the words "{{ summary_target }}" in the summary as it is supposed to be a narrative summary.
 
->>>>>>> fb2fa31f
 {% if output_type == "narrative description" %}
 Provide a summarized {{output_type}} of {{ summary_target }}.
 {% elif output_type == "factual list" %}
@@ -71,10 +62,7 @@
 Your response must follow this format:
 
 ANALYSIS: <brief analysis the cross over point from previous chapters to {{ summary_target }}. How does {{ summary_target }} start and what should be in the summary.>
-<<<<<<< HEAD
-=======
 {% if scene and scene.writing_style %}WRITING STYLE: <brief understanding of the writing style requirements and the story intention. Note at least one example where you will apply it.>{% endif %}
->>>>>>> fb2fa31f
 SUMMARY: <summary of {{ summary_target }} based on analysis.{{ max_length }}>
 <|CLOSE_SECTION|>
 <|SECTION:SUMMARY OF {{ summary_target.upper() }}|>
