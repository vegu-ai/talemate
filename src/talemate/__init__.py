--- conflicted
+++ resolved
@@ -1,8 +1,4 @@
-<<<<<<< HEAD
-from .tale_mate import *
-=======
 from .tale_mate import *  # noqa: F401, F403
->>>>>>> fb2fa31f
 
 from .version import VERSION
 
