--- conflicted
+++ resolved
@@ -31,11 +31,7 @@
 @dataclass
 class ArchiveEvent(Event):
     text: str
-<<<<<<< HEAD
-    memory_id: str = None
-=======
     memory_id: str
->>>>>>> fb2fa31f
     ts: str = None
 
 
@@ -70,19 +66,13 @@
     actor: Actor
     game_loop: GameLoopEvent
 
-<<<<<<< HEAD
-=======
 
->>>>>>> fb2fa31f
 @dataclass
 class GameLoopCharacterIterEvent(GameLoopBase):
     character: Character
     game_loop: GameLoopEvent
 
-<<<<<<< HEAD
-=======
 
->>>>>>> fb2fa31f
 @dataclass
 class GameLoopNewMessageEvent(GameLoopBase):
     message: SceneMessage
@@ -92,10 +82,7 @@
 class PlayerTurnStartEvent(Event):
     pass
 
-<<<<<<< HEAD
-=======
 
->>>>>>> fb2fa31f
 @dataclass
 class RegenerateGeneration(Event):
     message: "SceneMessage"
