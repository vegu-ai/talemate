from __future__ import annotations

<<<<<<< HEAD
import json
import os

=======
>>>>>>> fb2fa31f
import talemate.client as client
from talemate.agents.base import Agent, set_processing
from talemate.agents.registry import register
from talemate.agents.memory.rag import MemoryRAGMixin
<<<<<<< HEAD
from talemate.emit import emit
=======
>>>>>>> fb2fa31f
from talemate.prompts import Prompt

from .assistant import AssistantMixin
from .character import CharacterCreatorMixin
from .scenario import ScenarioCreatorMixin

from talemate.agents.base import AgentAction

<<<<<<< HEAD
import talemate.agents.creator.nodes
=======
import talemate.agents.creator.nodes  # noqa: F401

>>>>>>> fb2fa31f

@register()
class CreatorAgent(
    CharacterCreatorMixin,
    ScenarioCreatorMixin,
    AssistantMixin,
    MemoryRAGMixin,
    Agent,
):
    """
    Creates characters and scenarios and other fun stuff!
    """

    agent_type = "creator"
    verbose_name = "Creator"

    @classmethod
    def init_actions(cls) -> dict[str, AgentAction]:
        actions = {}
        MemoryRAGMixin.add_actions(actions)
        AssistantMixin.add_actions(actions)
        return actions

    def __init__(
        self,
        client: client.ClientBase,
        **kwargs,
    ):
        self.client = client
        self.actions = CreatorAgent.init_actions()

    @set_processing
    async def generate_title(self, text: str):
        title = await Prompt.request(
<<<<<<< HEAD
            f"creator.generate-title",
=======
            "creator.generate-title",
>>>>>>> fb2fa31f
            self.client,
            "create_short",
            vars={
                "text": text,
            },
        )
        return title<|MERGE_RESOLUTION|>--- conflicted
+++ resolved
@@ -1,19 +1,9 @@
 from __future__ import annotations
 
-<<<<<<< HEAD
-import json
-import os
-
-=======
->>>>>>> fb2fa31f
 import talemate.client as client
 from talemate.agents.base import Agent, set_processing
 from talemate.agents.registry import register
 from talemate.agents.memory.rag import MemoryRAGMixin
-<<<<<<< HEAD
-from talemate.emit import emit
-=======
->>>>>>> fb2fa31f
 from talemate.prompts import Prompt
 
 from .assistant import AssistantMixin
@@ -22,12 +12,8 @@
 
 from talemate.agents.base import AgentAction
 
-<<<<<<< HEAD
-import talemate.agents.creator.nodes
-=======
 import talemate.agents.creator.nodes  # noqa: F401
 
->>>>>>> fb2fa31f
 
 @register()
 class CreatorAgent(
@@ -62,11 +48,7 @@
     @set_processing
     async def generate_title(self, text: str):
         title = await Prompt.request(
-<<<<<<< HEAD
-            f"creator.generate-title",
-=======
             "creator.generate-title",
->>>>>>> fb2fa31f
             self.client,
             "create_short",
             vars={
