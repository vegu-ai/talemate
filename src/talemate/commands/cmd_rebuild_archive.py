from talemate.commands.base import TalemateCommand
from talemate.commands.manager import register
from talemate.emit import emit


@register
class CmdRebuildArchive(TalemateCommand):
    """
    Command class for the 'rebuild_archive' command
    """

    name = "rebuild_archive"
    description = "Rebuilds the archive of the scene"
    aliases = ["rebuild"]

    async def run(self):
        summarizer = self.scene.get_helper("summarizer")
        memory = self.scene.get_helper("memory")

        if not summarizer:
            self.system_message("No summarizer found")
            return True

        # clear out archived history, but keep pre-established history
        self.scene.archived_history = [
            ah for ah in self.scene.archived_history if ah.get("end") is None
        ]
<<<<<<< HEAD

        self.scene.ts = "PT0S"
        
=======

        self.scene.ts = "PT0S"

>>>>>>> fb2fa31f
        memory.delete({"typ": "history"})

        entries = 0
        total_entries = summarizer.agent.estimated_entry_count
        while True:
            emit(
                "status",
                message=f"Rebuilding historical archive... {entries}/{total_entries}",
                status="busy",
            )
            more = await summarizer.agent.build_archive(self.scene)
            self.scene.sync_time()
<<<<<<< HEAD
            
            entries += 1
            
=======

            entries += 1

>>>>>>> fb2fa31f
            if not more:
                break

        self.scene.sync_time()
        await self.scene.commit_to_memory()
        emit("status", message="Historical archive rebuilt", status="success")<|MERGE_RESOLUTION|>--- conflicted
+++ resolved
@@ -25,15 +25,9 @@
         self.scene.archived_history = [
             ah for ah in self.scene.archived_history if ah.get("end") is None
         ]
-<<<<<<< HEAD
-
-        self.scene.ts = "PT0S"
-        
-=======
 
         self.scene.ts = "PT0S"
 
->>>>>>> fb2fa31f
         memory.delete({"typ": "history"})
 
         entries = 0
@@ -46,15 +40,9 @@
             )
             more = await summarizer.agent.build_archive(self.scene)
             self.scene.sync_time()
-<<<<<<< HEAD
-            
-            entries += 1
-            
-=======
 
             entries += 1
 
->>>>>>> fb2fa31f
             if not more:
                 break
 
