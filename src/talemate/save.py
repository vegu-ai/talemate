from typing import TYPE_CHECKING
import json
import os
import structlog
from talemate.scene_message import SceneMessage
from talemate.game.engine.nodes.core import Graph
from talemate.game.engine.nodes.scene import SceneLoop

from talemate.game.engine.nodes.layout import save_graph

if TYPE_CHECKING:
    from talemate.tale_mate import Scene

log = structlog.get_logger("talemate.save")

<<<<<<< HEAD
def combine_paths(absolute, relative):
    # Split paths into components
    rel_parts = os.path.normpath(relative).split(os.sep)
    
    # Get just the filename/last component from relative path
    rel_end = rel_parts[-1]
    
    # Join absolute path with just the final component
    return os.path.join(absolute, rel_end)
=======

def combine_paths(absolute, relative):
    # Split paths into components
    rel_parts = os.path.normpath(relative).split(os.sep)

    # Get just the filename/last component from relative path
    rel_end = rel_parts[-1]

    # Join absolute path with just the final component
    return os.path.join(absolute, rel_end)

>>>>>>> fb2fa31f

class SceneEncoder(json.JSONEncoder):
    def default(self, obj):
        if isinstance(obj, SceneMessage):
            return obj.__dict__()
        return super().default(obj)


<<<<<<< HEAD
async def save_node_module(scene:"Scene", graph:"Graph", filename:str = None, set_as_main:bool = False) -> str:
    if not os.path.exists(scene.nodes_dir):
        os.makedirs(scene.nodes_dir)
        
        
=======
async def save_node_module(
    scene: "Scene", graph: "Graph", filename: str = None, set_as_main: bool = False
) -> str:
    if not os.path.exists(scene.nodes_dir):
        os.makedirs(scene.nodes_dir)

>>>>>>> fb2fa31f
    if isinstance(graph, SceneLoop) and set_as_main:
        scene.nodes_filename = filename or "scene-loop.json"
        log.debug("saving scene nodes", filename=scene.nodes_filepath)
        await save_graph(graph, scene.nodes_filepath)
        return scene.nodes_filepath
    else:
        if not filename:
            raise ValueError("filename is required for non SceneLoop nodes")
<<<<<<< HEAD
        
        # filename make contain relative path
        # scenes.node_dir is the base path (absolute)
        
        save_to_path = combine_paths(scene.nodes_dir, filename)
                
=======

        # filename make contain relative path
        # scenes.node_dir is the base path (absolute)

        save_to_path = combine_paths(scene.nodes_dir, filename)

>>>>>>> fb2fa31f
        log.debug("saving nodes", filename=save_to_path)
        await save_graph(graph, save_to_path)
        return save_to_path<|MERGE_RESOLUTION|>--- conflicted
+++ resolved
@@ -13,17 +13,6 @@
 
 log = structlog.get_logger("talemate.save")
 
-<<<<<<< HEAD
-def combine_paths(absolute, relative):
-    # Split paths into components
-    rel_parts = os.path.normpath(relative).split(os.sep)
-    
-    # Get just the filename/last component from relative path
-    rel_end = rel_parts[-1]
-    
-    # Join absolute path with just the final component
-    return os.path.join(absolute, rel_end)
-=======
 
 def combine_paths(absolute, relative):
     # Split paths into components
@@ -35,7 +24,6 @@
     # Join absolute path with just the final component
     return os.path.join(absolute, rel_end)
 
->>>>>>> fb2fa31f
 
 class SceneEncoder(json.JSONEncoder):
     def default(self, obj):
@@ -44,20 +32,12 @@
         return super().default(obj)
 
 
-<<<<<<< HEAD
-async def save_node_module(scene:"Scene", graph:"Graph", filename:str = None, set_as_main:bool = False) -> str:
-    if not os.path.exists(scene.nodes_dir):
-        os.makedirs(scene.nodes_dir)
-        
-        
-=======
 async def save_node_module(
     scene: "Scene", graph: "Graph", filename: str = None, set_as_main: bool = False
 ) -> str:
     if not os.path.exists(scene.nodes_dir):
         os.makedirs(scene.nodes_dir)
 
->>>>>>> fb2fa31f
     if isinstance(graph, SceneLoop) and set_as_main:
         scene.nodes_filename = filename or "scene-loop.json"
         log.debug("saving scene nodes", filename=scene.nodes_filepath)
@@ -66,21 +46,12 @@
     else:
         if not filename:
             raise ValueError("filename is required for non SceneLoop nodes")
-<<<<<<< HEAD
-        
-        # filename make contain relative path
-        # scenes.node_dir is the base path (absolute)
-        
-        save_to_path = combine_paths(scene.nodes_dir, filename)
-                
-=======
 
         # filename make contain relative path
         # scenes.node_dir is the base path (absolute)
 
         save_to_path = combine_paths(scene.nodes_dir, filename)
 
->>>>>>> fb2fa31f
         log.debug("saving nodes", filename=save_to_path)
         await save_graph(graph, save_to_path)
         return save_to_path