import random
import re
import json
import sseclient
import requests
import asyncio
import httpx
import structlog
from openai import AsyncOpenAI
<<<<<<< HEAD

from talemate.client.base import STOPPING_STRINGS, ClientBase, Defaults, ExtraField
from talemate.client.registry import register

log = structlog.get_logger("talemate.client.textgenwebui")
=======

from talemate.client.base import STOPPING_STRINGS, ClientBase, Defaults
from talemate.client.registry import register

log = structlog.get_logger("talemate.client.textgenwebui")


class TextGeneratorWebuiClientDefaults(Defaults):
    api_key: str = ""

>>>>>>> fb2fa31f

@register()
class TextGeneratorWebuiClient(ClientBase):
    auto_determine_prompt_template: bool = True
    finalizers: list[str] = [
        "finalize_llama3",
        "finalize_YI",
    ]

<<<<<<< HEAD
class TextGeneratorWebuiClientDefaults(Defaults):
    api_key: str = ""
=======
    client_type = "textgenwebui"

    class Meta(ClientBase.Meta):
        name_prefix: str = "TextGenWebUI"
        title: str = "Text-Generation-WebUI (ooba)"
        enable_api_auth: bool = True
        defaults: TextGeneratorWebuiClientDefaults = TextGeneratorWebuiClientDefaults()
>>>>>>> fb2fa31f

    @property
    def request_headers(self):
        headers = {}
        headers["Content-Type"] = "application/json"
        if self.api_key:
            headers["Authorization"] = f"Bearer {self.api_key}"
        return headers

<<<<<<< HEAD
@register()
class TextGeneratorWebuiClient(ClientBase):
    auto_determine_prompt_template: bool = True
    finalizers: list[str] = [
        "finalize_llama3",
        "finalize_YI",
    ]

    client_type = "textgenwebui"

    class Meta(ClientBase.Meta):
        name_prefix: str = "TextGenWebUI"
        title: str = "Text-Generation-WebUI (ooba)"
        enable_api_auth: bool = True
        defaults: TextGeneratorWebuiClientDefaults = TextGeneratorWebuiClientDefaults()

    @property
    def request_headers(self):
        headers = {}
        headers["Content-Type"] = "application/json"
        if self.api_key:
            headers["Authorization"] = f"Bearer {self.api_key}"
        return headers

    @property
    def supported_parameters(self):
        # textgenwebui does not error on unsupported parameters
        # but we should still drop them so they don't get passed to the API
        # and show up in our prompt debugging tool.

        # note that this is not the full list of their supported parameters
        # but only those we send.
        return [
            "temperature",
            "top_p",
            "top_k",
            "min_p",
            "frequency_penalty",
            "presence_penalty",
            "repetition_penalty",
            "repetition_penalty_range",
            "stopping_strings",
            "skip_special_tokens",
            "max_tokens",
            "stream",
            "do_sample",
            # arethese needed?
            "max_new_tokens",
            "stop",
            "xtc_threshold",
            "xtc_probability",
            "dry_multiplier",
            "dry_base",
            "dry_allowed_length",
            "dry_sequence_breakers",
            "smoothing_factor",
            "smoothing_curve",
            # talemate internal
            # These will be removed before sending to the API
            # but we keep them here since they are used during the prompt finalization
            "extra_stopping_strings",
        ]

    def __init__(self, **kwargs):
        self.api_key = kwargs.pop("api_key", "")
        super().__init__(**kwargs)

    def tune_prompt_parameters(self, parameters: dict, kind: str):
        super().tune_prompt_parameters(parameters, kind)
        parameters["stopping_strings"] = STOPPING_STRINGS + parameters.get(
            "extra_stopping_strings", []
        )
        # is this needed?
        parameters["max_new_tokens"] = parameters["max_tokens"]
        parameters["stop"] = parameters["stopping_strings"]

        # if min_p is set, do_sample should be True
        if parameters.get("min_p"):
            parameters["do_sample"] = True

    def set_client(self, **kwargs):
        self.api_key = kwargs.get("api_key", self.api_key)
        self.client = AsyncOpenAI(base_url=self.api_url + "/v1", api_key="sk-1111")

    def finalize_llama3(self, parameters: dict, prompt: str) -> tuple[str, bool]:

        if "<|eot_id|>" not in prompt:
            return prompt, False

        # llama3 instruct models need to add  "<|eot_id|>", "<|end_of_text|>" to the stopping strings
        parameters["stopping_strings"] += ["<|eot_id|>", "<|end_of_text|>"]

        # also needs to add `skip_special_tokens`= False to the parameters
        parameters["skip_special_tokens"] = False
        log.debug("finalizing llama3 instruct parameters", parameters=parameters)

        if prompt.endswith("<|end_header_id|>"):
            # append two linebreaks
            prompt += "\n\n"
            log.debug("adjusting llama3 instruct prompt: missing linebreaks")

        return prompt, True

    def finalize_YI(self, parameters: dict, prompt: str) -> tuple[str, bool]:

        if not self.model_name:
            return prompt, False

=======
    @property
    def supported_parameters(self):
        # textgenwebui does not error on unsupported parameters
        # but we should still drop them so they don't get passed to the API
        # and show up in our prompt debugging tool.

        # note that this is not the full list of their supported parameters
        # but only those we send.
        return [
            "temperature",
            "top_p",
            "top_k",
            "min_p",
            "frequency_penalty",
            "presence_penalty",
            "repetition_penalty",
            "repetition_penalty_range",
            "stopping_strings",
            "skip_special_tokens",
            "max_tokens",
            "stream",
            "do_sample",
            # arethese needed?
            "max_new_tokens",
            "stop",
            "xtc_threshold",
            "xtc_probability",
            "dry_multiplier",
            "dry_base",
            "dry_allowed_length",
            "dry_sequence_breakers",
            "smoothing_factor",
            "smoothing_curve",
            # talemate internal
            # These will be removed before sending to the API
            # but we keep them here since they are used during the prompt finalization
            "extra_stopping_strings",
        ]

    def __init__(self, **kwargs):
        self.api_key = kwargs.pop("api_key", "")
        super().__init__(**kwargs)

    def tune_prompt_parameters(self, parameters: dict, kind: str):
        super().tune_prompt_parameters(parameters, kind)
        parameters["stopping_strings"] = STOPPING_STRINGS + parameters.get(
            "extra_stopping_strings", []
        )
        # is this needed?
        parameters["max_new_tokens"] = parameters["max_tokens"]
        parameters["stop"] = parameters["stopping_strings"]

        # if min_p is set, do_sample should be True
        if parameters.get("min_p"):
            parameters["do_sample"] = True

    def set_client(self, **kwargs):
        self.api_key = kwargs.get("api_key", self.api_key)
        self.client = AsyncOpenAI(base_url=self.api_url + "/v1", api_key="sk-1111")

    def finalize_llama3(self, parameters: dict, prompt: str) -> tuple[str, bool]:
        if "<|eot_id|>" not in prompt:
            return prompt, False

        # llama3 instruct models need to add  "<|eot_id|>", "<|end_of_text|>" to the stopping strings
        parameters["stopping_strings"] += ["<|eot_id|>", "<|end_of_text|>"]

        # also needs to add `skip_special_tokens`= False to the parameters
        parameters["skip_special_tokens"] = False
        log.debug("finalizing llama3 instruct parameters", parameters=parameters)

        if prompt.endswith("<|end_header_id|>"):
            # append two linebreaks
            prompt += "\n\n"
            log.debug("adjusting llama3 instruct prompt: missing linebreaks")

        return prompt, True

    def finalize_YI(self, parameters: dict, prompt: str) -> tuple[str, bool]:
        if not self.model_name:
            return prompt, False

>>>>>>> fb2fa31f
        model_name = self.model_name.lower()
        # regex match for yi encased by non-word characters
        if not bool(re.search(r"[\-_]yi[\-_]", model_name)):
            return prompt, False

        parameters["smoothing_factor"] = 0.1
        # also half the temperature
        parameters["temperature"] = max(0.1, parameters["temperature"] / 2)
        log.debug(
            "finalizing YI parameters",
            parameters=parameters,
        )
        return prompt, True

    async def get_model_name(self):
<<<<<<< HEAD

=======
>>>>>>> fb2fa31f
        async with httpx.AsyncClient() as client:
            response = await client.get(
                f"{self.api_url}/v1/internal/model/info",
                timeout=self.status_request_timeout,
                headers=self.request_headers,
            )
        if response.status_code == 404:
            raise Exception("Could not find model info (wrong api version?)")
        response_data = response.json()
        model_name = response_data.get("model_name")
<<<<<<< HEAD

        if model_name == "None":
            model_name = None

        return model_name

    async def abort_generation(self):
        """
        Trigger the stop generation endpoint
        """
        async with httpx.AsyncClient() as client:
            await client.post(
                f"{self.api_url}/v1/internal/stop-generation",
                headers=self.request_headers,
            )

    async def generate(self, prompt: str, parameters: dict, kind: str):
        loop = asyncio.get_event_loop()
        return await loop.run_in_executor(None, self._generate, prompt, parameters, kind)

    def _generate(self, prompt: str, parameters: dict, kind: str):
        """
        Generates text from the given prompt and parameters.
        """
        parameters["prompt"] = prompt.strip(" ")
        
        response = ""
        parameters["stream"] = True
        stream_response = requests.post(
            f"{self.api_url}/v1/completions",
            json=parameters,
            timeout=None,
            headers=self.request_headers,
            stream=True,
        )
        stream_response.raise_for_status()
        
        sse = sseclient.SSEClient(stream_response)
        
        for event in sse.events():
            payload = json.loads(event.data)
            chunk = payload['choices'][0]['text']
            response += chunk
            
=======

        if model_name == "None":
            model_name = None

        return model_name

    async def abort_generation(self):
        """
        Trigger the stop generation endpoint
        """
        async with httpx.AsyncClient() as client:
            await client.post(
                f"{self.api_url}/v1/internal/stop-generation",
                headers=self.request_headers,
            )

    async def generate(self, prompt: str, parameters: dict, kind: str):
        loop = asyncio.get_event_loop()
        return await loop.run_in_executor(
            None, self._generate, prompt, parameters, kind
        )

    def _generate(self, prompt: str, parameters: dict, kind: str):
        """
        Generates text from the given prompt and parameters.
        """
        parameters["prompt"] = prompt.strip(" ")

        response = ""
        parameters["stream"] = True
        stream_response = requests.post(
            f"{self.api_url}/v1/completions",
            json=parameters,
            timeout=None,
            headers=self.request_headers,
            stream=True,
        )
        stream_response.raise_for_status()

        sse = sseclient.SSEClient(stream_response)

        for event in sse.events():
            payload = json.loads(event.data)
            chunk = payload["choices"][0]["text"]
            response += chunk
            self.update_request_tokens(self.count_tokens(chunk))

>>>>>>> fb2fa31f
        return response

    def jiggle_randomness(self, prompt_config: dict, offset: float = 0.3) -> dict:
        """
        adjusts temperature and repetition_penalty
        by random values using the base value as a center
        """

<<<<<<< HEAD
    def jiggle_randomness(self, prompt_config: dict, offset: float = 0.3) -> dict:
        """
        adjusts temperature and repetition_penalty
        by random values using the base value as a center
        """

        temp = prompt_config["temperature"]
        rep_pen = prompt_config["repetition_penalty"]

        min_offset = offset * 0.3

        prompt_config["temperature"] = random.uniform(temp + min_offset, temp + offset)
        prompt_config["repetition_penalty"] = random.uniform(
            rep_pen + min_offset * 0.3, rep_pen + offset * 0.3
        )

=======
        temp = prompt_config["temperature"]
        rep_pen = prompt_config["repetition_penalty"]

        min_offset = offset * 0.3

        prompt_config["temperature"] = random.uniform(temp + min_offset, temp + offset)
        prompt_config["repetition_penalty"] = random.uniform(
            rep_pen + min_offset * 0.3, rep_pen + offset * 0.3
        )

>>>>>>> fb2fa31f
    def reconfigure(self, **kwargs):
        if "api_key" in kwargs:
            self.api_key = kwargs.pop("api_key")

        super().reconfigure(**kwargs)<|MERGE_RESOLUTION|>--- conflicted
+++ resolved
@@ -7,13 +7,6 @@
 import httpx
 import structlog
 from openai import AsyncOpenAI
-<<<<<<< HEAD
-
-from talemate.client.base import STOPPING_STRINGS, ClientBase, Defaults, ExtraField
-from talemate.client.registry import register
-
-log = structlog.get_logger("talemate.client.textgenwebui")
-=======
 
 from talemate.client.base import STOPPING_STRINGS, ClientBase, Defaults
 from talemate.client.registry import register
@@ -24,38 +17,7 @@
 class TextGeneratorWebuiClientDefaults(Defaults):
     api_key: str = ""
 
->>>>>>> fb2fa31f
-
-@register()
-class TextGeneratorWebuiClient(ClientBase):
-    auto_determine_prompt_template: bool = True
-    finalizers: list[str] = [
-        "finalize_llama3",
-        "finalize_YI",
-    ]
-
-<<<<<<< HEAD
-class TextGeneratorWebuiClientDefaults(Defaults):
-    api_key: str = ""
-=======
-    client_type = "textgenwebui"
-
-    class Meta(ClientBase.Meta):
-        name_prefix: str = "TextGenWebUI"
-        title: str = "Text-Generation-WebUI (ooba)"
-        enable_api_auth: bool = True
-        defaults: TextGeneratorWebuiClientDefaults = TextGeneratorWebuiClientDefaults()
->>>>>>> fb2fa31f
-
-    @property
-    def request_headers(self):
-        headers = {}
-        headers["Content-Type"] = "application/json"
-        if self.api_key:
-            headers["Authorization"] = f"Bearer {self.api_key}"
-        return headers
-
-<<<<<<< HEAD
+
 @register()
 class TextGeneratorWebuiClient(ClientBase):
     auto_determine_prompt_template: bool = True
@@ -141,7 +103,6 @@
         self.client = AsyncOpenAI(base_url=self.api_url + "/v1", api_key="sk-1111")
 
     def finalize_llama3(self, parameters: dict, prompt: str) -> tuple[str, bool]:
-
         if "<|eot_id|>" not in prompt:
             return prompt, False
 
@@ -160,94 +121,9 @@
         return prompt, True
 
     def finalize_YI(self, parameters: dict, prompt: str) -> tuple[str, bool]:
-
         if not self.model_name:
             return prompt, False
 
-=======
-    @property
-    def supported_parameters(self):
-        # textgenwebui does not error on unsupported parameters
-        # but we should still drop them so they don't get passed to the API
-        # and show up in our prompt debugging tool.
-
-        # note that this is not the full list of their supported parameters
-        # but only those we send.
-        return [
-            "temperature",
-            "top_p",
-            "top_k",
-            "min_p",
-            "frequency_penalty",
-            "presence_penalty",
-            "repetition_penalty",
-            "repetition_penalty_range",
-            "stopping_strings",
-            "skip_special_tokens",
-            "max_tokens",
-            "stream",
-            "do_sample",
-            # arethese needed?
-            "max_new_tokens",
-            "stop",
-            "xtc_threshold",
-            "xtc_probability",
-            "dry_multiplier",
-            "dry_base",
-            "dry_allowed_length",
-            "dry_sequence_breakers",
-            "smoothing_factor",
-            "smoothing_curve",
-            # talemate internal
-            # These will be removed before sending to the API
-            # but we keep them here since they are used during the prompt finalization
-            "extra_stopping_strings",
-        ]
-
-    def __init__(self, **kwargs):
-        self.api_key = kwargs.pop("api_key", "")
-        super().__init__(**kwargs)
-
-    def tune_prompt_parameters(self, parameters: dict, kind: str):
-        super().tune_prompt_parameters(parameters, kind)
-        parameters["stopping_strings"] = STOPPING_STRINGS + parameters.get(
-            "extra_stopping_strings", []
-        )
-        # is this needed?
-        parameters["max_new_tokens"] = parameters["max_tokens"]
-        parameters["stop"] = parameters["stopping_strings"]
-
-        # if min_p is set, do_sample should be True
-        if parameters.get("min_p"):
-            parameters["do_sample"] = True
-
-    def set_client(self, **kwargs):
-        self.api_key = kwargs.get("api_key", self.api_key)
-        self.client = AsyncOpenAI(base_url=self.api_url + "/v1", api_key="sk-1111")
-
-    def finalize_llama3(self, parameters: dict, prompt: str) -> tuple[str, bool]:
-        if "<|eot_id|>" not in prompt:
-            return prompt, False
-
-        # llama3 instruct models need to add  "<|eot_id|>", "<|end_of_text|>" to the stopping strings
-        parameters["stopping_strings"] += ["<|eot_id|>", "<|end_of_text|>"]
-
-        # also needs to add `skip_special_tokens`= False to the parameters
-        parameters["skip_special_tokens"] = False
-        log.debug("finalizing llama3 instruct parameters", parameters=parameters)
-
-        if prompt.endswith("<|end_header_id|>"):
-            # append two linebreaks
-            prompt += "\n\n"
-            log.debug("adjusting llama3 instruct prompt: missing linebreaks")
-
-        return prompt, True
-
-    def finalize_YI(self, parameters: dict, prompt: str) -> tuple[str, bool]:
-        if not self.model_name:
-            return prompt, False
-
->>>>>>> fb2fa31f
         model_name = self.model_name.lower()
         # regex match for yi encased by non-word characters
         if not bool(re.search(r"[\-_]yi[\-_]", model_name)):
@@ -263,10 +139,6 @@
         return prompt, True
 
     async def get_model_name(self):
-<<<<<<< HEAD
-
-=======
->>>>>>> fb2fa31f
         async with httpx.AsyncClient() as client:
             response = await client.get(
                 f"{self.api_url}/v1/internal/model/info",
@@ -277,7 +149,6 @@
             raise Exception("Could not find model info (wrong api version?)")
         response_data = response.json()
         model_name = response_data.get("model_name")
-<<<<<<< HEAD
 
         if model_name == "None":
             model_name = None
@@ -296,14 +167,16 @@
 
     async def generate(self, prompt: str, parameters: dict, kind: str):
         loop = asyncio.get_event_loop()
-        return await loop.run_in_executor(None, self._generate, prompt, parameters, kind)
+        return await loop.run_in_executor(
+            None, self._generate, prompt, parameters, kind
+        )
 
     def _generate(self, prompt: str, parameters: dict, kind: str):
         """
         Generates text from the given prompt and parameters.
         """
         parameters["prompt"] = prompt.strip(" ")
-        
+
         response = ""
         parameters["stream"] = True
         stream_response = requests.post(
@@ -314,53 +187,6 @@
             stream=True,
         )
         stream_response.raise_for_status()
-        
-        sse = sseclient.SSEClient(stream_response)
-        
-        for event in sse.events():
-            payload = json.loads(event.data)
-            chunk = payload['choices'][0]['text']
-            response += chunk
-            
-=======
-
-        if model_name == "None":
-            model_name = None
-
-        return model_name
-
-    async def abort_generation(self):
-        """
-        Trigger the stop generation endpoint
-        """
-        async with httpx.AsyncClient() as client:
-            await client.post(
-                f"{self.api_url}/v1/internal/stop-generation",
-                headers=self.request_headers,
-            )
-
-    async def generate(self, prompt: str, parameters: dict, kind: str):
-        loop = asyncio.get_event_loop()
-        return await loop.run_in_executor(
-            None, self._generate, prompt, parameters, kind
-        )
-
-    def _generate(self, prompt: str, parameters: dict, kind: str):
-        """
-        Generates text from the given prompt and parameters.
-        """
-        parameters["prompt"] = prompt.strip(" ")
-
-        response = ""
-        parameters["stream"] = True
-        stream_response = requests.post(
-            f"{self.api_url}/v1/completions",
-            json=parameters,
-            timeout=None,
-            headers=self.request_headers,
-            stream=True,
-        )
-        stream_response.raise_for_status()
 
         sse = sseclient.SSEClient(stream_response)
 
@@ -370,16 +196,8 @@
             response += chunk
             self.update_request_tokens(self.count_tokens(chunk))
 
->>>>>>> fb2fa31f
         return response
 
-    def jiggle_randomness(self, prompt_config: dict, offset: float = 0.3) -> dict:
-        """
-        adjusts temperature and repetition_penalty
-        by random values using the base value as a center
-        """
-
-<<<<<<< HEAD
     def jiggle_randomness(self, prompt_config: dict, offset: float = 0.3) -> dict:
         """
         adjusts temperature and repetition_penalty
@@ -396,18 +214,6 @@
             rep_pen + min_offset * 0.3, rep_pen + offset * 0.3
         )
 
-=======
-        temp = prompt_config["temperature"]
-        rep_pen = prompt_config["repetition_penalty"]
-
-        min_offset = offset * 0.3
-
-        prompt_config["temperature"] = random.uniform(temp + min_offset, temp + offset)
-        prompt_config["repetition_penalty"] = random.uniform(
-            rep_pen + min_offset * 0.3, rep_pen + offset * 0.3
-        )
-
->>>>>>> fb2fa31f
     def reconfigure(self, **kwargs):
         if "api_key" in kwargs:
             self.api_key = kwargs.pop("api_key")
